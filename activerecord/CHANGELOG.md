--- conflicted
+++ resolved
@@ -1,12 +1,11 @@
-<<<<<<< HEAD
 *   Correctly pass MySQL options when using structure_dump or structure_load
 
     Specifically, it fixes an issue when using SSL authentication.
 
     *Alex Coomans*
-=======
+
+
 ## Rails 4.2.6 (March 07, 2016) ##
->>>>>>> a0e0b67b
 
 *   Fix a bug where using `t.foreign_key` twice with the same `to_table` within
     the same table definition would only create one foreign key.
