<<<<<<< HEAD
*   Exit with non-zero status for failed database rake tasks.

    *Jay Hayes*

*   Added `ActiveRecord::Base.to_param` for convenient "pretty" URLs derived from a model's attribute or method.

    Example:

        class User < ActiveRecord::Base
          to_param :name
        end

        user = User.find_by(name: 'Fancy Pants')
        user.id       # => 123
        user.to_param # => "123-fancy-pants"

    *Javan Makhmali*

*   Added `ActiveRecord::Base.no_touching`, which allows ignoring touch on models.

    Example:

        Post.no_touching do
          Post.first.touch
        end

    *Sam Stephenson*, *Damien Mathieu*

*   Prevent the counter cache from being decremented twice when destroying
    a record on a `has_many :through` association.

    Fixes #11079.

    *Dmitry Dedov*

*   Unify boolean type casting for `MysqlAdapter` and `Mysql2Adapter`.
    `type_cast` will return `1` for `true` and `0` for `false`.

    Fixes #11119.

    *Adam Williams*, *Yves Senn*

*   Fix bug where `has_one` associaton record update result in crash, when replaced with itself.

    Fixes #12834.

    *Denis Redozubov*, *Sergio Cambra*

*   Log bind variables after they are type casted. This makes it more
    transparent what values are actually sent to the database.

        irb(main):002:0> Event.find("im-no-integer")
        # Before: ... WHERE "events"."id" = $1 LIMIT 1  [["id", "im-no-integer"]]
        # After: ... WHERE "events"."id" = $1 LIMIT 1  [["id", 0]]

    *Yves Senn*

*   Fix uninitialized constant `TransactionState` error when `Marshall.load` is used on an Active Record result.

    Fixes #12790.

    *Jason Ayre*
=======
*   Checks to see if the record contains the foreign_key to set the inverse automatically

    *Edo Balvers*
>>>>>>> 02ca5580

*   `.unscope` now removes conditions specified in `default_scope`.

    *Jon Leighton*

*   Added `ActiveRecord::QueryMethods#rewhere` which will overwrite an existing, named where condition.

    Examples:

        Post.where(trashed: true).where(trashed: false)                       #=> WHERE `trashed` = 1 AND `trashed` = 0
        Post.where(trashed: true).rewhere(trashed: false)                     #=> WHERE `trashed` = 0
        Post.where(active: true).where(trashed: true).rewhere(trashed: false) #=> WHERE `active` = 1 AND `trashed` = 0

    *DHH*

*   Extend `ActiveRecord::Base#cache_key` to take an optional list of timestamp attributes of which the highest will be used.

    Example:

        # last_reviewed_at will be used, if that's more recent than updated_at, or vice versa
        Person.find(5).cache_key(:updated_at, :last_reviewed_at)

    *DHH*

*   Added `ActiveRecord::Base#enum` for declaring enum attributes where the values map to integers in the database, but can be queried by name.

    Example:

        class Conversation < ActiveRecord::Base
          enum status: [:active, :archived]
        end

        Conversation::STATUS # => { active: 0, archived: 1 }

        # conversation.update! status: 0
        conversation.active!
        conversation.active? # => true
        conversation.status  # => "active"

        # conversation.update! status: 1
        conversation.archived!
        conversation.archived? # => true
        conversation.status    # => "archived"

        # conversation.update! status: 1
        conversation.status = :archived

    *DHH*

*   `ActiveRecord::Base#attribute_for_inspect` now truncates long arrays (more than 10 elements).

    *Jan Bernacki*

*   Allow for the name of the `schema_migrations` table to be configured.

    *Jerad Phelps*

*   Do not add to scope includes values from through associations.
    Fixed bug when providing `includes` in through association scope, and fetching targets.

    Example:

        class Vendor < ActiveRecord::Base
          has_many :relationships, -> { includes(:user) }
          has_many :users, through: :relationships
        end

        vendor = Vendor.first

        # Before

        vendor.users.to_a # => Raises exception: not found `:user` for `User`

        # After

        vendor.users.to_a # => No exception is raised

    Fixes #12242, #9517, #10240.

    *Paul Nikitochkin*

*   Type cast json values on write, so that the value is consistent
    with reading from the database.

    Example:

        x = JsonDataType.new tags: {"string" => "foo", :symbol => :bar}

        # Before:
        x.tags # => {"string" => "foo", :symbol => :bar}

        # After:
        x.tags # => {"string" => "foo", "symbol" => "bar"}

    *Severin Schoepke*

*   `ActiveRecord::Store` works together with PG `hstore` columns.

    Fixes #12452.

    *Yves Senn*

*   Fix bug where `ActiveRecord::Store` used a global `Hash` to keep track of
    all registered `stored_attributes`. Now every subclass of
    `ActiveRecord::Base` has it's own `Hash`.

    *Yves Senn*

*   Save `has_one` association when primary key is manually set.

    Fixes #12302.

    *Lauro Caetano*

*    Allow any version of BCrypt when using `has_secure_password`.

     *Mike Perham*

*    Sub-query generated for `Relation` passed as array condition did not take in account
     bind values and have invalid syntax.

     Generate sub-query with inline bind values.

     Fixes #12586.

     *Paul Nikitochkin*

*   Fix a bug where rake db:structure:load crashed when the path contained
    spaces.

    *Kevin Mook*

*   `ActiveRecord::QueryMethods#unscope` unscopes negative equality

    Allows you to call `#unscope` on a relation with negative equality
    operators, i.e. `Arel::Nodes::NotIn` and `Arel::Nodes::NotEqual` that have
    been generated through the use of `where.not`.

    *Eric Hankins*

*   Raise an exception when model without primary key calls `.find_with_ids`.

    *Shimpei Makimoto*

*   Make `Relation#empty?` use `exists?` instead of `count`.

    *Szymon Nowak*

*   `rake db:structure:dump` no longer crashes when the port was specified as `Fixnum`.

    *Kenta Okamoto*

*   `NullRelation#pluck` takes a list of columns

    The method signature in `NullRelation` was updated to mimic that in
    `Calculations`.

    *Derek Prior*

*   `scope_chain` should not be mutated for other reflections.

    Currently `scope_chain` uses same array for building different
    `scope_chain` for different associations. During processing
    these arrays are sometimes mutated and because of in-place
    mutation the changed `scope_chain` impacts other reflections.

    Fix is to dup the value before adding to the `scope_chain`.

    Fixes #3882.

    *Neeraj Singh*

*   Prevent the inversed association from being reloaded on save.

    Fixes #9499.

    *Dmitry Polushkin*

*   Generate subquery for `Relation` if it passed as array condition for `where`
    method.

    Example:

        # Before
        Blog.where('id in (?)', Blog.where(id: 1))
        # =>  SELECT "blogs".* FROM "blogs"  WHERE "blogs"."id" = 1
        # =>  SELECT "blogs".* FROM "blogs"  WHERE (id IN (1))

        # After
        Blog.where('id in (?)', Blog.where(id: 1).select(:id))
        # =>  SELECT "blogs".* FROM "blogs"
        #     WHERE "blogs"."id" IN (SELECT "blogs"."id" FROM "blogs"  WHERE "blogs"."id" = 1)

    Fixes #12415.

    *Paul Nikitochkin*

*   For missed association exception message
    which is raised in `ActiveRecord::Associations::Preloader` class
    added owner record class name in order to simplify to find problem code.

    *Paul Nikitochkin*

*   `has_and_belongs_to_many` is now transparently implemented in terms of
    `has_many :through`.  Behavior should remain the same, if not, it is a bug.

*   `create_savepoint`, `rollback_to_savepoint` and `release_savepoint` accept
    a savepoint name.

    *Yves Senn*

*   Make `next_migration_number` accessible for third party generators.

    *Yves Senn*

*   Objects instantiated using a null relationship will now retain the
    attributes of the where clause.

    Fixes #11676, #11675, #11376.

    *Paul Nikitochkin*, *Peter Brown*, *Nthalk*

*   Fixed `ActiveRecord::Associations::CollectionAssociation#find`
    when using `has_many` association with `:inverse_of` and finding an array of one element,
    it should return an array of one element too.

    *arthurnn*

*   Callbacks on has_many should access the in memory parent if a inverse_of is set.

    *arthurnn*

*   `ActiveRecord::ConnectionAdapters.string_to_time` respects
    string with timezone (e.g. Wed, 04 Sep 2013 20:30:00 JST).

    Fixes #12278.

    *kennyj*

*   Calling `update_attributes` will now throw an `ArgumentError` whenever it
    gets a `nil` argument. More specifically, it will throw an error if the
    argument that it gets passed does not respond to to `stringify_keys`.

    Example:

        @my_comment.update_attributes(nil)  # => raises ArgumentError

    *John Wang*

*   Deprecate `quoted_locking_column` method, which isn't used anywhere.

    *kennyj*

*   Migration dump UUID default functions to schema.rb.

    Fixes #10751.

    *kennyj*

*   Fixed a bug in `ActiveRecord::Associations::CollectionAssociation#find_by_scan`
    when using `has_many` association with `:inverse_of` option and UUID primary key.

    Fixes #10450.

    *kennyj*

*   Fix: joins association, with defined in the scope block constraints by using several
    where constraints and at least of them is not `Arel::Nodes::Equality`,
    generates invalid SQL expression.

    Fixes #11963.

    *Paul Nikitochkin*

*   Deprecate the delegation of Array bang methods for associations.
    To use them, instead first call `#to_a` on the association to access the
    array to be acted on.

    *Ben Woosley*

*   `CollectionAssociation#first`/`#last` (e.g. `has_many`) use a `LIMIT`ed
    query to fetch results rather than loading the entire collection.

    *Lann Martin*

*   Make possible to run SQLite rake tasks without the `Rails` constant defined.

    *Damien Mathieu*

*   Allow Relation#from to accept other relations with bind values.

    *Ryan Wallace*

*   Fix inserts with prepared statements disabled.

    Fixes #12023.

    *Rafael Mendonça França*

*   Setting a has_one association on a new record no longer causes an empty
    transaction.

    *Dylan Thacker-Smith*

*   Fix `AR::Relation#merge` sometimes failing to preserve `readonly(false)` flag.

    *thedarkone*

*   Re-use `order` argument pre-processing for `reorder`.

    *Paul Nikitochkin*

*   Fix PredicateBuilder so polymorphic association keys in `where` clause can
    accept objects other than direct descendants of `ActiveRecord::Base` (decorated
    models, for example).

    *Mikhail Dieterle*

*   PostgreSQL adapter recognizes negative money values formatted with
    parentheses (eg. `($1.25) # => -1.25`)).
    Fixes #11899.

    *Yves Senn*

*   Stop interpreting SQL 'string' columns as :string type because there is no
    common STRING datatype in SQL.

    *Ben Woosley*

*   `ActiveRecord::FinderMethods#exists?` returns `true`/`false` in all cases.

    *Xavier Noria*

*   Assign inet/cidr attribute with `nil` value for invalid address.

    Example:

        record = User.new
        record.logged_in_from_ip # is type of an inet or a cidr

        # Before:
        record.logged_in_from_ip = 'bad ip address' # raise exception

        # After:
        record.logged_in_from_ip = 'bad ip address' # do not raise exception
        record.logged_in_from_ip # => nil
        record.logged_in_from_ip_before_type_cast # => 'bad ip address'

    *Paul Nikitochkin*

*   `add_to_target` now accepts a second optional `skip_callbacks` argument

    If truthy, it will skip the :before_add and :after_add callbacks.

    *Ben Woosley*

*   Fix interactions between `:before_add` callbacks and nested attributes
    assignment of `has_many` associations, when the association was not
    yet loaded:

    - A `:before_add` callback was being called when a nested attributes
      assignment assigned to an existing record.

    - Nested Attributes assignment did not affect the record in the
      association target when a `:before_add` callback triggered the
      loading of the association

    *Jörg Schray*

*   Allow enable_extension migration method to be revertible.

    *Eric Tipton*

*   Type cast hstore values on write, so that the value is consistent
    with reading from the database.

    Example:

        x = Hstore.new tags: {"bool" => true, "number" => 5}

        # Before:
        x.tags # => {"bool" => true, "number" => 5}

        # After:
        x.tags # => {"bool" => "true", "number" => "5"}

    *Yves Senn* , *Severin Schoepke*

*   Fix multidimensional PG arrays containing non-string items.

    *Yves Senn*

*   Fixes bug when using includes combined with select, the select statement was overwritten.

    Fixes #11773.

    *Edo Balvers*

*   Load fixtures from linked folders.

    *Kassio Borges*

*   Create a directory for sqlite3 file if not present on the system.

    *Richard Schneeman*

*   Removed redundant override of `xml` column definition for PG,
    in order to use `xml` column type instead of `text`.

    *Paul Nikitochkin*, *Michael Nikitochkin*

*   Revert `ActiveRecord::Relation#order` change that make new order
    prepend the old one.

    Before:

        User.order("name asc").order("created_at desc")
        # SELECT * FROM users ORDER BY created_at desc, name asc

    After:

        User.order("name asc").order("created_at desc")
        # SELECT * FROM users ORDER BY name asc, created_at desc

    This also affects order defined in `default_scope` or any kind of associations.

*   Add ability to define how a class is converted to Arel predicates.
    For example, adding a very vendor specific regex implementation:

        regex_handler = proc do |column, value|
          Arel::Nodes::InfixOperation.new('~', column, value.source)
        end
        ActiveRecord::PredicateBuilder.register_handler(Regexp, regex_handler)

    *Sean Griffin & @joannecheng*

*   Don't allow `quote_value` to be called without a column.

    Some adapters require column information to do their job properly.
    By enforcing the provision of the column for this internal method
    we ensure that those using adapters that require column information
    will always get the proper behavior.

    *Ben Woosley*

*   When using optimistic locking, `update` was not passing the column to `quote_value`
    to allow the connection adapter to properly determine how to quote the value. This was
    affecting certain databases that use specific column types.

    Fixes #6763.

    *Alfred Wong*

*   rescue from all exceptions in `ConnectionManagement#call`

    Fixes #11497.

    As `ActiveRecord::ConnectionAdapters::ConnectionManagement` middleware does
    not rescue from Exception (but only from StandardError), the Connection
    Pool quickly runs out of connections when multiple erroneous Requests come
    in right after each other.

    Rescuing from all exceptions and not just StandardError, fixes this
    behaviour.

    *Vipul A M*

*   `change_column` for PostgreSQL adapter respects the `:array` option.

    *Yves Senn*

*   Remove deprecation warning from `attribute_missing` for attributes that are columns.

    *Arun Agrawal*

*   Remove extra decrement of transaction deep level.

    Fixes #4566.

    *Paul Nikitochkin*

*   Reset @column_defaults when assigning `locking_column`.
    We had a potential problem. For example:

      class Post < ActiveRecord::Base
        self.column_defaults  # if we call this unintentionally before setting locking_column ...
        self.locking_column = 'my_locking_column'
      end

      Post.column_defaults["my_locking_column"]
      => nil # expected value is 0 !

    *kennyj*

*   Remove extra select and update queries on save/touch/destroy ActiveRecord model
    with belongs to reflection with option `touch: true`.

    Fixes #11288.

    *Paul Nikitochkin*

*   Remove deprecated nil-passing to the following `SchemaCache` methods:
    `primary_keys`, `tables`, `columns` and `columns_hash`.

    *Yves Senn*

*   Remove deprecated block filter from `ActiveRecord::Migrator#migrate`.

    *Yves Senn*

*   Remove deprecated String constructor from `ActiveRecord::Migrator`.

    *Yves Senn*

*   Remove deprecated `scope` use without passing a callable object.

    *Arun Agrawal*

*   Remove deprecated `transaction_joinable=` in favor of `begin_transaction`
    with `:joinable` option.

    *Arun Agrawal*

*   Remove deprecated `decrement_open_transactions`.

    *Arun Agrawal*

*   Remove deprecated `increment_open_transactions`.

    *Arun Agrawal*

*   Remove deprecated `PostgreSQLAdapter#outside_transaction?`
    method. You can use `#transaction_open?` instead.

    *Yves Senn*

*   Remove deprecated `ActiveRecord::Fixtures.find_table_name` in favor of
    `ActiveRecord::Fixtures.default_fixture_model_name`.

    *Vipul A M*

*   Removed deprecated `columns_for_remove` from `SchemaStatements`.

    *Neeraj Singh*

*   Remove deprecated `SchemaStatements#distinct`.

    *Francesco Rodriguez*

*   Move deprecated `ActiveRecord::TestCase` into the rails test
    suite. The class is no longer public and is only used for internal
    Rails tests.

    *Yves Senn*

*   Removed support for deprecated option `:restrict` for `:dependent`
    in associations.

    *Neeraj Singh*

*   Removed support for deprecated `delete_sql` in associations.

    *Neeraj Singh*

*   Removed support for deprecated `insert_sql` in associations.

    *Neeraj Singh*

*   Removed support for deprecated `finder_sql` in associations.

    *Neeraj Singh*

*   Support array as root element in JSON fields.

    *Alexey Noskov & Francesco Rodriguez*

*   Removed support for deprecated `counter_sql` in associations.

    *Neeraj Singh*

*   Do not invoke callbacks when `delete_all` is called on collection.

    Method `delete_all` should not be invoking callbacks and this
    feature was deprecated in Rails 4.0. This is being removed.
    `delete_all` will continue to honor the `:dependent` option. However
    if `:dependent` value is `:destroy` then the `:delete_all` deletion
    strategy for that collection will be applied.

    User can also force a deletion strategy by passing parameter to
    `delete_all`. For example you can do `@post.comments.delete_all(:nullify)`.

    *Neeraj Singh*

*   Calling default_scope without a proc will now raise `ArgumentError`.

    *Neeraj Singh*

*   Removed deprecated method `type_cast_code` from Column.

    *Neeraj Singh*

*   Removed deprecated options `delete_sql` and `insert_sql` from HABTM
    association.

    Removed deprecated options `finder_sql` and `counter_sql` from
    collection association.

    *Neeraj Singh*

*   Remove deprecated `ActiveRecord::Base#connection` method.
    Make sure to access it via the class.

    *Yves Senn*

*   Remove deprecation warning for `auto_explain_threshold_in_seconds`.

    *Yves Senn*

*   Remove deprecated `:distinct` option from `Relation#count`.

    *Yves Senn*

*   Removed deprecated methods `partial_updates`, `partial_updates?` and
    `partial_updates=`.

    *Neeraj Singh*

*   Removed deprecated method `scoped`

    *Neeraj Singh*

*   Removed deprecated method `default_scopes?`

    *Neeraj Singh*

*   Remove implicit join references that were deprecated in 4.0.

    Example:

        # before with implicit joins
        Comment.where('posts.author_id' => 7)

        # after
        Comment.references(:posts).where('posts.author_id' => 7)

    *Yves Senn*

*   Apply default scope when joining associations. For example:

        class Post < ActiveRecord::Base
          default_scope -> { where published: true }
        end

        class Comment
          belongs_to :post
        end

    When calling `Comment.joins(:post)`, we expect to receive only
    comments on published posts, since that is the default scope for
    posts.

    Before this change, the default scope from `Post` was not applied,
    so we'd get comments on unpublished posts.

    *Jon Leighton*

*   Remove `activerecord-deprecated_finders` as a dependency

    *Łukasz Strzałkowski*

*   Remove Oracle / Sqlserver / Firebird database tasks that were deprecated in 4.0.

    *kennyj*

*   `find_each` now returns an `Enumerator` when called without a block, so that it
    can be chained with other `Enumerable` methods.

    *Ben Woosley*

*   `ActiveRecord::Result.each` now returns an `Enumerator` when called without
     a block, so that it can be chained with other `Enumerable` methods.

    *Ben Woosley*

*   Flatten merged join_values before building the joins.

    While joining_values special treatment is given to string values.
    By flattening the array it ensures that string values are detected
    as strings and not arrays.

    Fixes #10669.

    *Neeraj Singh and iwiznia*

*   Do not load all child records for inverse case.

    currently `post.comments.find(Comment.first.id)` would load all
    comments for the given post to set the inverse association.

    This has a huge performance penalty. Because if post has 100k
    records and all these 100k records would be loaded in memory
    even though the comment id was supplied.

    Fix is to use in-memory records only if loaded? is true. Otherwise
    load the records using full sql.

    Fixes #10509.

    *Neeraj Singh*

*   `inspect` on Active Record model classes does not initiate a
    new connection. This means that calling `inspect`, when the
    database is missing, will no longer raise an exception.
    Fixes #10936.

    Example:

        Author.inspect # => "Author(no database connection)"

    *Yves Senn*

*   Handle single quotes in PostgreSQL default column values.
    Fixes #10881.

    *Dylan Markow*

*   Log the sql that is actually sent to the database.

    If I have a query that produces sql
    `WHERE "users"."name" = 'a         b'` then in the log all the
    whitespace is being squeezed. So the sql that is printed in the
    log is `WHERE "users"."name" = 'a b'`.

    Do not squeeze whitespace out of sql queries. Fixes #10982.

    *Neeraj Singh*

*   Fixture setup no longer depends on `ActiveRecord::Base.configurations`.
    This is relevant when `ENV["DATABASE_URL"]` is used in place of a `database.yml`.

    *Yves Senn*

*   Fix mysql2 adapter raises the correct exception when executing a query on a
    closed connection.

    *Yves Senn*

*   Ambiguous reflections are on :through relationships are no longer supported.
    For example, you need to change this:

        class Author < ActiveRecord::Base
          has_many :posts
          has_many :taggings, :through => :posts
        end

        class Post < ActiveRecord::Base
          has_one :tagging
          has_many :taggings
        end

        class Tagging < ActiveRecord::Base
        end

    To this:

        class Author < ActiveRecord::Base
          has_many :posts
          has_many :taggings, :through => :posts, :source => :tagging
        end

        class Post < ActiveRecord::Base
          has_one :tagging
          has_many :taggings
        end

        class Tagging < ActiveRecord::Base
        end

    *Aaron Patterson*

*   Remove column restrictions for `count`, let the database raise if the SQL is
    invalid. The previous behavior was untested and surprising for the user.
    Fixes #5554.

    Example:

        User.select("name, username").count
        # Before => SELECT count(*) FROM users
        # After => ActiveRecord::StatementInvalid

        # you can still use `count(:all)` to perform a query unrelated to the
        # selected columns
        User.select("name, username").count(:all) # => SELECT count(*) FROM users

    *Yves Senn*

*   Rails now automatically detects inverse associations. If you do not set the
    `:inverse_of` option on the association, then Active Record will guess the
    inverse association based on heuristics.

    Note that automatic inverse detection only works on `has_many`, `has_one`,
    and `belongs_to` associations. Extra options on the associations will
    also prevent the association's inverse from being found automatically.

    The automatic guessing of the inverse association uses a heuristic based
    on the name of the class, so it may not work for all associations,
    especially the ones with non-standard names.

    You can turn off the automatic detection of inverse associations by setting
    the `:inverse_of` option to `false` like so:

        class Taggable < ActiveRecord::Base
          belongs_to :tag, inverse_of: false
        end

    *John Wang*

*   Fix `add_column` with `array` option when using PostgreSQL. Fixes #10432

    *Adam Anderson*

*   Usage of `implicit_readonly` is being removed`. Please use `readonly` method
    explicitly to mark records as `readonly.
    Fixes #10615.

    Example:

        user = User.joins(:todos).select("users.*, todos.title as todos_title").readonly(true).first
        user.todos_title = 'clean pet'
        user.save! # will raise error

    *Yves Senn*

*   Fix the `:primary_key` option for `has_many` associations.
    Fixes #10693.

    *Yves Senn*

*   Fix bug where tiny types are incorrectly coerced as boolean when the length is more than 1.

    Fixes #10620.

    *Aaron Patterson*

*   Also support extensions in PostgreSQL 9.1. This feature has been supported since 9.1.

    *kennyj*

*   Deprecate `ConnectionAdapters::SchemaStatements#distinct`,
    as it is no longer used by internals.

    *Ben Woosley*

*   Fix pending migrations error when loading schema and `ActiveRecord::Base.table_name_prefix`
    is not blank.

    Call `assume_migrated_upto_version` on connection to prevent it from first
    being picked up in `method_missing`.

    In the base class, `Migration`, `method_missing` expects the argument to be a
    table name, and calls `proper_table_name` on the arguments before sending to
    `connection`. If `table_name_prefix` or `table_name_suffix` is used, the schema
    version changes to `prefix_version_suffix`, breaking `rake test:prepare`.

    Fixes #10411.

    *Kyle Stevens*

*   Method `read_attribute_before_type_cast` should accept input as symbol.

    *Neeraj Singh*

*   Confirm a record has not already been destroyed before decrementing counter cache.

    *Ben Tucker*

*   Fixed a bug in `ActiveRecord#sanitize_sql_hash_for_conditions` in which
    `self.class` is an argument to `PredicateBuilder#build_from_hash`
    causing `PredicateBuilder` to call non-existent method
    `Class#reflect_on_association`.

    *Zach Ohlgren*

*   While removing index if column option is missing then raise IrreversibleMigration exception.

    Following code should raise `IrreversibleMigration`. But the code was
    failing since options is an array and not a hash.

        def change
          change_table :users do |t|
            t.remove_index [:name, :email]
          end
        end

    Fix was to check if the options is a Hash before operating on it.

    Fixes #10419.

    *Neeraj Singh*

*   Do not overwrite manually built records during one-to-one nested attribute assignment

    For one-to-one nested associations, if you build the new (in-memory)
    child object yourself before assignment, then the NestedAttributes
    module will not overwrite it, e.g.:

        class Member < ActiveRecord::Base
          has_one :avatar
          accepts_nested_attributes_for :avatar

          def avatar
            super || build_avatar(width: 200)
          end
        end

        member = Member.new
        member.avatar_attributes = {icon: 'sad'}
        member.avatar.width # => 200

    *Olek Janiszewski*

*   fixes bug introduced by #3329. Now, when autosaving associations,
    deletions happen before inserts and saves. This prevents a 'duplicate
    unique value' database error that would occur if a record being created had
    the same value on a unique indexed field as that of a record being destroyed.

    *Johnny Holton*

*   Handle aliased attributes in ActiveRecord::Relation.

    When using symbol keys, ActiveRecord will now translate aliased attribute names to the actual column name used in the database:

    With the model

        class Topic
          alias_attribute :heading, :title
        end

    The call

        Topic.where(heading: 'The First Topic')

    should yield the same result as

        Topic.where(title: 'The First Topic')

    This also applies to ActiveRecord::Relation::Calculations calls such as `Model.sum(:aliased)` and `Model.pluck(:aliased)`.

    This will not work with SQL fragment strings like `Model.sum('DISTINCT aliased')`.

    *Godfrey Chan*

*   Mute `psql` output when running rake db:schema:load.

    *Godfrey Chan*

*   Trigger a save on `has_one association=(associate)` when the associate contents have changed.

    Fix #8856.

    *Chris Thompson*

*   Abort a rake task when missing db/structure.sql like `db:schema:load` task.

    *kennyj*

*   rake:db:test:prepare falls back to original environment after execution.

    *Slava Markevich*

Please check [4-0-stable](https://github.com/rails/rails/blob/4-0-stable/activerecord/CHANGELOG.md) for previous changes.<|MERGE_RESOLUTION|>--- conflicted
+++ resolved
@@ -1,4 +1,7 @@
-<<<<<<< HEAD
+*   Checks to see if the record contains the foreign key to set the inverse automatically.
+
+    *Edo Balvers*
+
 *   Exit with non-zero status for failed database rake tasks.
 
     *Jay Hayes*
@@ -61,11 +64,6 @@
     Fixes #12790.
 
     *Jason Ayre*
-=======
-*   Checks to see if the record contains the foreign_key to set the inverse automatically
-
-    *Edo Balvers*
->>>>>>> 02ca5580
 
 *   `.unscope` now removes conditions specified in `default_scope`.
 
