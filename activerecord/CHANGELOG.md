--- conflicted
+++ resolved
@@ -1,4 +1,7 @@
-<<<<<<< HEAD
+*   Allow Relation#from to accept other relations with bind values.
+
+    *Ryan Wallace*
+
 *   Fix inserts with prepared statements disabled.
 
     Fixes #12023.
@@ -13,11 +16,6 @@
 *   Fix `AR::Relation#merge` sometimes failing to preserve `readonly(false)` flag.
 
     *thedarkone*
-=======
-*   Allow Relation#from to accept other relations with bind values.
-
-    *Ryan Wallace*
->>>>>>> 87a84d32
 
 *   Re-use `order` argument pre-processing for `reorder`.
 
