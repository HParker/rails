# frozen_string_literal: true

require "cases/helper"
require "models/post"
require "models/person"
require "models/reference"
require "models/job"
require "models/reader"
require "models/comment"
require "models/rating"
require "models/tag"
require "models/tagging"
require "models/author"
require "models/owner"
require "models/pet"
require "models/pet_treasure"
require "models/toy"
require "models/treasure"
require "models/contract"
require "models/company"
require "models/developer"
require "models/computer"
require "models/subscriber"
require "models/book"
require "models/subscription"
require "models/essay"
require "models/category"
require "models/categorization"
require "models/member"
require "models/membership"
require "models/club"
require "models/organization"
require "models/user"
require "models/family"
require "models/family_tree"

class HasManyThroughAssociationsTest < ActiveRecord::TestCase
  fixtures :posts, :readers, :people, :comments, :authors, :categories, :taggings, :tags,
           :owners, :pets, :toys, :jobs, :references, :companies, :members, :author_addresses,
           :subscribers, :books, :subscriptions, :developers, :categorizations, :essays,
           :categories_posts, :clubs, :memberships, :organizations

  # Dummies to force column loads so query counts are clean.
  def setup
    Person.create first_name: "gummy"
    Reader.create person_id: 0, post_id: 0
  end

  def test_preload_sti_rhs_class
    developers = Developer.includes(:firms).all.to_a
    assert_no_queries do
      developers.each(&:firms)
    end
  end

  def test_preload_sti_middle_relation
    club = Club.create!(name: "Aaron cool banana club")
    member1 = Member.create!(name: "Aaron")
    member2 = Member.create!(name: "Cat")

    SuperMembership.create! club: club, member: member1
    CurrentMembership.create! club: club, member: member2

    club1 = Club.includes(:members).find_by_id club.id
    assert_equal [member1, member2].sort_by(&:id),
                 club1.members.sort_by(&:id)
  end

  def test_ordered_has_many_through
    person_prime = Class.new(ActiveRecord::Base) do
      def self.name; "Person"; end

      has_many :readers
      has_many :posts, -> { order("posts.id DESC") }, through: :readers
    end
    posts = person_prime.includes(:posts).first.posts

    assert_operator posts.length, :>, 1
    posts.each_cons(2) do |left, right|
      assert_operator left.id, :>, right.id
    end
  end

  def test_singleton_has_many_through
    book         = make_model "Book"
    subscription = make_model "Subscription"
    subscriber   = make_model "Subscriber"

    subscriber.primary_key = "nick"
    subscription.belongs_to :book,       anonymous_class: book
    subscription.belongs_to :subscriber, anonymous_class: subscriber

    book.has_many :subscriptions, anonymous_class: subscription
    book.has_many :subscribers, through: :subscriptions, anonymous_class: subscriber

    anonbook = book.first
    namebook = Book.find anonbook.id

    assert_operator anonbook.subscribers.count, :>, 0
    anonbook.subscribers.each do |s|
      assert_instance_of subscriber, s
    end
    assert_equal namebook.subscribers.map(&:id).sort,
                 anonbook.subscribers.map(&:id).sort
  end

  def test_no_pk_join_table_append
    lesson, _, student = make_no_pk_hm_t

    sicp = lesson.new(name: "SICP")
    ben = student.new(name: "Ben Bitdiddle")
    sicp.students << ben
    assert sicp.save!
  end

  def test_no_pk_join_table_delete
    lesson, lesson_student, student = make_no_pk_hm_t

    sicp = lesson.new(name: "SICP")
    ben = student.new(name: "Ben Bitdiddle")
    louis = student.new(name: "Louis Reasoner")
    sicp.students << ben
    sicp.students << louis
    assert sicp.save!

    sicp.students.reload
    assert_operator lesson_student.count, :>=, 2
    assert_no_difference("student.count") do
      assert_difference("lesson_student.count", -2) do
        sicp.students.destroy(*student.all.to_a)
      end
    end
  end

  def test_no_pk_join_model_callbacks
    lesson, lesson_student, student = make_no_pk_hm_t

    after_destroy_called = false
    lesson_student.after_destroy do
      after_destroy_called = true
    end

    sicp = lesson.new(name: "SICP")
    ben = student.new(name: "Ben Bitdiddle")
    sicp.students << ben
    assert sicp.save!

    sicp.students.reload
    sicp.students.destroy(*student.all.to_a)
    assert after_destroy_called, "after destroy should be called"
  end

  def test_pk_is_not_required_for_join
    post  = Post.includes(:scategories).first
    post2 = Post.includes(:categories).first

    assert_operator post.categories.length, :>, 0
    assert_equal post2.categories, post.categories
  end

  def test_include?
    person = Person.new
    post = Post.new
    person.posts << post
    assert_includes person.posts, post
  end

  def test_associate_existing
    post   = posts(:thinking)
    person = people(:david)

    assert_queries(1) do
      post.people << person
    end

    assert_queries(1) do
      assert_includes post.people, person
    end

    assert_includes post.reload.people.reload, person
  end

  def test_delete_all_for_with_dependent_option_destroy
    person = people(:david)
    assert_equal 1, person.jobs_with_dependent_destroy.count

    assert_no_difference "Job.count" do
      assert_difference "Reference.count", -1 do
        person.reload.jobs_with_dependent_destroy.delete_all
      end
    end
  end

  def test_delete_all_for_with_dependent_option_nullify
    person = people(:david)
    assert_equal 1, person.jobs_with_dependent_nullify.count

    assert_no_difference "Job.count" do
      assert_no_difference "Reference.count" do
        person.reload.jobs_with_dependent_nullify.delete_all
      end
    end
  end

  def test_delete_all_for_with_dependent_option_delete_all
    person = people(:david)
    assert_equal 1, person.jobs_with_dependent_delete_all.count

    assert_no_difference "Job.count" do
      assert_difference "Reference.count", -1 do
        person.reload.jobs_with_dependent_delete_all.delete_all
      end
    end
  end

  def test_concat
    person = people(:david)
    post   = posts(:thinking)
    post.people.concat [person]
    assert_equal 1, post.people.size
    assert_equal 1, post.people.reload.size
  end

  def test_associate_existing_record_twice_should_add_to_target_twice
    post   = posts(:thinking)
    person = people(:david)

    assert_difference "post.people.to_a.count", 2 do
      post.people << person
      post.people << person
    end
  end

  def test_associate_existing_record_twice_should_add_records_twice
    post   = posts(:thinking)
    person = people(:david)

    assert_difference "post.people.count", 2 do
      post.people << person
      post.people << person
    end
  end

  def test_add_two_instance_and_then_deleting
    post   = posts(:thinking)
    person = people(:david)

    post.people << person
    post.people << person

    counts = ["post.people.count", "post.people.to_a.count", "post.readers.count", "post.readers.to_a.count"]
    assert_difference counts, -2 do
      post.people.delete(person)
    end

    assert_not_includes post.people.reload, person
  end

  def test_associating_new
    assert_queries(1) { posts(:thinking) }
    new_person = nil # so block binding catches it

    assert_queries(0) do
      new_person = Person.new first_name: "bob"
    end

    # Associating new records always saves them
    # Thus, 1 query for the new person record, 1 query for the new join table record
    assert_queries(2) do
      posts(:thinking).people << new_person
    end

    assert_queries(1) do
      assert_includes posts(:thinking).people, new_person
    end

    assert_includes posts(:thinking).reload.people.reload, new_person
  end

  def test_associate_new_by_building
    assert_queries(1) { posts(:thinking) }

    assert_queries(0) do
      posts(:thinking).people.build(first_name: "Bob")
      posts(:thinking).people.new(first_name: "Ted")
    end

    # Should only need to load the association once
    assert_queries(1) do
      assert_includes posts(:thinking).people.collect(&:first_name), "Bob"
      assert_includes posts(:thinking).people.collect(&:first_name), "Ted"
    end

    # 2 queries for each new record (1 to save the record itself, 1 for the join model)
    #    * 2 new records = 4
    # + 1 query to save the actual post = 5
    assert_queries(5) do
      posts(:thinking).body += "-changed"
      posts(:thinking).save
    end

    assert_includes posts(:thinking).reload.people.reload.collect(&:first_name), "Bob"
    assert_includes posts(:thinking).reload.people.reload.collect(&:first_name), "Ted"
  end

  def test_build_then_save_with_has_many_inverse
    post   = posts(:thinking)
    person = post.people.build(first_name: "Bob")
    person.save
    post.reload

    assert_includes post.people, person
  end

  def test_build_then_save_with_has_one_inverse
    post   = posts(:thinking)
    person = post.single_people.build(first_name: "Bob")
    person.save
    post.reload

    assert_includes post.single_people, person
  end

  def test_build_then_remove_then_save
    post = posts(:thinking)
    post.people.build(first_name: "Bob")
    ted = post.people.build(first_name: "Ted")
    post.people.delete(ted)
    post.save!
    post.reload

    assert_equal ["Bob"], post.people.collect(&:first_name)
  end

  def test_both_parent_ids_set_when_saving_new
    post = Post.new(title: "Hello", body: "world")
    person = Person.new(first_name: "Sean")

    post.people = [person]
    post.save

    assert post.id
    assert person.id
    assert_equal post.id, post.readers.first.post_id
    assert_equal person.id, post.readers.first.person_id
  end

  def test_delete_association
    assert_queries(2) { posts(:welcome);people(:michael); }

    assert_queries(1) do
      posts(:welcome).people.delete(people(:michael))
    end

    assert_queries(1) do
      assert posts(:welcome).people.empty?
    end

    assert posts(:welcome).reload.people.reload.empty?
  end

  def test_destroy_association
    assert_no_difference "Person.count" do
      assert_difference "Reader.count", -1 do
        posts(:welcome).people.destroy(people(:michael))
      end
    end

    assert posts(:welcome).reload.people.empty?
    assert posts(:welcome).people.reload.empty?
  end

  def test_destroy_all
    assert_no_difference "Person.count" do
      assert_difference "Reader.count", -1 do
        posts(:welcome).people.destroy_all
      end
    end

    assert posts(:welcome).reload.people.empty?
    assert posts(:welcome).people.reload.empty?
  end

  def test_should_raise_exception_for_destroying_mismatching_records
    assert_no_difference ["Person.count", "Reader.count"] do
      assert_raise(ActiveRecord::AssociationTypeMismatch) { posts(:welcome).people.destroy(posts(:thinking)) }
    end
  end

  def test_delete_through_belongs_to_with_dependent_nullify
    Reference.make_comments = true

    person    = people(:michael)
    job       = jobs(:magician)
    reference = Reference.where(job_id: job.id, person_id: person.id).first

    assert_no_difference ["Job.count", "Reference.count"] do
      assert_difference "person.jobs.count", -1 do
        person.jobs_with_dependent_nullify.delete(job)
      end
    end

    assert_nil reference.reload.job_id
  ensure
    Reference.make_comments = false
  end

  def test_delete_through_belongs_to_with_dependent_delete_all
    Reference.make_comments = true

    person = people(:michael)
    job    = jobs(:magician)

    # Make sure we're not deleting everything
    assert person.jobs.count >= 2

    assert_no_difference "Job.count" do
      assert_difference ["person.jobs.count", "Reference.count"], -1 do
        person.jobs_with_dependent_delete_all.delete(job)
      end
    end

    # Check that the destroy callback on Reference did not run
    assert_nil person.reload.comments
  ensure
    Reference.make_comments = false
  end

  def test_delete_through_belongs_to_with_dependent_destroy
    Reference.make_comments = true

    person = people(:michael)
    job    = jobs(:magician)

    # Make sure we're not deleting everything
    assert person.jobs.count >= 2

    assert_no_difference "Job.count" do
      assert_difference ["person.jobs.count", "Reference.count"], -1 do
        person.jobs_with_dependent_destroy.delete(job)
      end
    end

    # Check that the destroy callback on Reference ran
    assert_equal "Reference destroyed", person.reload.comments
  ensure
    Reference.make_comments = false
  end

  def test_belongs_to_with_dependent_destroy
    person = PersonWithDependentDestroyJobs.find(1)

    # Create a reference which is not linked to a job. This should not be destroyed.
    person.references.create!

    assert_no_difference "Job.count" do
      assert_difference "Reference.count", -person.jobs.count do
        person.destroy
      end
    end
  end

  def test_belongs_to_with_dependent_delete_all
    person = PersonWithDependentDeleteAllJobs.find(1)

    # Create a reference which is not linked to a job. This should not be destroyed.
    person.references.create!

    assert_no_difference "Job.count" do
      assert_difference "Reference.count", -person.jobs.count do
        person.destroy
      end
    end
  end

  def test_belongs_to_with_dependent_nullify
    person = PersonWithDependentNullifyJobs.find(1)

    references = person.references.to_a

    assert_no_difference ["Reference.count", "Job.count"] do
      person.destroy
    end

    references.each do |reference|
      assert_nil reference.reload.job_id
    end
  end

  def test_update_counter_caches_on_delete
    post = posts(:welcome)
    tag  = post.tags.create!(name: "doomed")

    assert_difference ["post.reload.tags_count"], -1 do
      posts(:welcome).tags.delete(tag)
    end
  end

  def test_update_counter_caches_on_delete_with_dependent_destroy
    post = posts(:welcome)
    tag  = post.tags.create!(name: "doomed")
    post.update_columns(tags_with_destroy_count: post.tags.count)

    assert_difference ["post.reload.tags_with_destroy_count"], -1 do
      posts(:welcome).tags_with_destroy.delete(tag)
    end
  end

  def test_update_counter_caches_on_delete_with_dependent_nullify
    post = posts(:welcome)
    tag  = post.tags.create!(name: "doomed")
    post.update_columns(tags_with_nullify_count: post.tags.count)

    assert_no_difference "post.reload.tags_count" do
      assert_difference "post.reload.tags_with_nullify_count", -1 do
        posts(:welcome).tags_with_nullify.delete(tag)
      end
    end
  end

  def test_update_counter_caches_on_replace_association
    post = posts(:welcome)
    tag  = post.tags.create!(name: "doomed")
    tag.tagged_posts << posts(:thinking)

    tag.tagged_posts = []
    post.reload

    assert_equal(post.taggings.count, post.tags_count)
  end

  def test_update_counter_caches_on_destroy
    post = posts(:welcome)
    tag  = post.tags.create!(name: "doomed")

    assert_difference "post.reload.tags_count", -1 do
      tag.tagged_posts.destroy(post)
    end
  end

  def test_replace_association
    assert_queries(4) { posts(:welcome);people(:david);people(:michael); posts(:welcome).people.reload }

    # 1 query to delete the existing reader (michael)
    # 1 query to associate the new reader (david)
    assert_queries(2) do
      posts(:welcome).people = [people(:david)]
    end

    assert_queries(0) {
      assert_includes posts(:welcome).people, people(:david)
      assert_not_includes posts(:welcome).people, people(:michael)
    }

    assert_includes posts(:welcome).reload.people.reload, people(:david)
    assert_not_includes posts(:welcome).reload.people.reload, people(:michael)
  end

  def test_replace_order_is_preserved
    posts(:welcome).people.clear
    posts(:welcome).people = [people(:david), people(:michael)]
    assert_equal [people(:david).id, people(:michael).id], posts(:welcome).readers.order("id").map(&:person_id)

    # Test the inverse order in case the first success was a coincidence
    posts(:welcome).people.clear
    posts(:welcome).people = [people(:michael), people(:david)]
    assert_equal [people(:michael).id, people(:david).id], posts(:welcome).readers.order("id").map(&:person_id)
  end

  def test_replace_by_id_order_is_preserved
    posts(:welcome).people.clear
    posts(:welcome).person_ids = [people(:david).id, people(:michael).id]
    assert_equal [people(:david).id, people(:michael).id], posts(:welcome).readers.order("id").map(&:person_id)

    # Test the inverse order in case the first success was a coincidence
    posts(:welcome).people.clear
    posts(:welcome).person_ids = [people(:michael).id, people(:david).id]
    assert_equal [people(:michael).id, people(:david).id], posts(:welcome).readers.order("id").map(&:person_id)
  end

  def test_associate_with_create
    assert_queries(1) { posts(:thinking) }

    # 1 query for the new record, 1 for the join table record
    # No need to update the actual collection yet!
    assert_queries(2) do
      posts(:thinking).people.create(first_name: "Jeb")
    end

    # *Now* we actually need the collection so it's loaded
    assert_queries(1) do
      assert_includes posts(:thinking).people.collect(&:first_name), "Jeb"
    end

    assert_includes posts(:thinking).reload.people.reload.collect(&:first_name), "Jeb"
  end

  def test_through_record_is_built_when_created_with_where
    assert_difference("posts(:thinking).readers.count", 1) do
      posts(:thinking).people.where(first_name: "Jeb").create
    end
  end

  def test_associate_with_create_and_no_options
    peeps = posts(:thinking).people.count
    posts(:thinking).people.create(first_name: "foo")
    assert_equal peeps + 1, posts(:thinking).people.count
  end

  def test_associate_with_create_with_through_having_conditions
    impatient_people = posts(:thinking).impatient_people.count
    posts(:thinking).impatient_people.create!(first_name: "foo")
    assert_equal impatient_people + 1, posts(:thinking).impatient_people.count
  end

  def test_associate_with_create_exclamation_and_no_options
    peeps = posts(:thinking).people.count
    posts(:thinking).people.create!(first_name: "foo")
    assert_equal peeps + 1, posts(:thinking).people.count
  end

  def test_create_on_new_record
    p = Post.new

    error = assert_raises(ActiveRecord::RecordNotSaved) { p.people.create(first_name: "mew") }
    assert_equal "You cannot call create unless the parent is saved", error.message

    error = assert_raises(ActiveRecord::RecordNotSaved) { p.people.create!(first_name: "snow") }
    assert_equal "You cannot call create unless the parent is saved", error.message
  end

  def test_associate_with_create_and_invalid_options
    firm = companies(:first_firm)
    assert_no_difference("firm.developers.count") { assert_nothing_raised { firm.developers.create(name: "0") } }
  end

  def test_associate_with_create_and_valid_options
    firm = companies(:first_firm)
    assert_difference("firm.developers.count", 1) { firm.developers.create(name: "developer") }
  end

  def test_associate_with_create_bang_and_invalid_options
    firm = companies(:first_firm)
    assert_no_difference("firm.developers.count") { assert_raises(ActiveRecord::RecordInvalid) { firm.developers.create!(name: "0") } }
  end

  def test_associate_with_create_bang_and_valid_options
    firm = companies(:first_firm)
    assert_difference("firm.developers.count", 1) { firm.developers.create!(name: "developer") }
  end

  def test_push_with_invalid_record
    firm = companies(:first_firm)
    assert_raises(ActiveRecord::RecordInvalid) { firm.developers << Developer.new(name: "0") }
  end

  def test_push_with_invalid_join_record
    repair_validations(Contract) do
      Contract.validate { |r| r.errors[:base] << "Invalid Contract" }

      firm = companies(:first_firm)
      lifo = Developer.new(name: "lifo")
      assert_raises(ActiveRecord::RecordInvalid) { firm.developers << lifo }

      lifo = Developer.create!(name: "lifo")
      assert_raises(ActiveRecord::RecordInvalid) { firm.developers << lifo }
    end
  end

  def test_clear_associations
    assert_queries(2) { posts(:welcome);posts(:welcome).people.reload }

    assert_queries(1) do
      posts(:welcome).people.clear
    end

    assert_queries(0) do
      assert posts(:welcome).people.empty?
    end

    assert posts(:welcome).reload.people.reload.empty?
  end

  def test_association_callback_ordering
    Post.reset_log
    log = Post.log
    post = posts(:thinking)

    post.people_with_callbacks << people(:michael)
    assert_equal [
      [:added, :before, "Michael"],
      [:added, :after, "Michael"]
    ], log.last(2)

    post.people_with_callbacks.push(people(:david), Person.create!(first_name: "Bob"), Person.new(first_name: "Lary"))
    assert_equal [
      [:added, :before, "David"],
      [:added, :after, "David"],
      [:added, :before, "Bob"],
      [:added, :after, "Bob"],
      [:added, :before, "Lary"],
      [:added, :after, "Lary"]
    ], log.last(6)

    post.people_with_callbacks.build(first_name: "Ted")
    assert_equal [
      [:added, :before, "Ted"],
      [:added, :after, "Ted"]
    ], log.last(2)

    post.people_with_callbacks.create(first_name: "Sam")
    assert_equal [
      [:added, :before, "Sam"],
      [:added, :after, "Sam"]
    ], log.last(2)

    post.people_with_callbacks = [people(:michael), people(:david), Person.new(first_name: "Julian"), Person.create!(first_name: "Roger")]
    assert_equal((%w(Ted Bob Sam Lary) * 2).sort, log[-12..-5].collect(&:last).sort)
    assert_equal [
      [:added, :before, "Julian"],
      [:added, :after, "Julian"],
      [:added, :before, "Roger"],
      [:added, :after, "Roger"]
    ], log.last(4)
  end

  def test_dynamic_find_should_respect_association_include
    # SQL error in sort clause if :include is not included
    # due to Unknown column 'comments.id'
    assert Person.find(1).posts_with_comments_sorted_by_comment_id.find_by_title("Welcome to the weblog")
  end

  def test_count_with_include_should_alias_join_table
    assert_equal 2, people(:michael).posts.includes(:readers).count
  end

  def test_inner_join_with_quoted_table_name
    assert_equal 2, people(:michael).jobs.size
  end

  def test_get_ids
    assert_equal [posts(:welcome).id, posts(:authorless).id].sort, people(:michael).post_ids.sort
  end

  def test_get_ids_for_has_many_through_with_conditions_should_not_preload
    Tagging.create!(taggable_type: "Post", taggable_id: posts(:welcome).id, tag: tags(:misc))
    assert_not_called(ActiveRecord::Associations::Preloader, :new) do
      posts(:welcome).misc_tag_ids
    end
  end

  def test_get_ids_for_loaded_associations
    person = people(:michael)
    person.posts.reload
    assert_queries(0) do
      person.post_ids
      person.post_ids
    end
  end

  def test_get_ids_for_unloaded_associations_does_not_load_them
    person = people(:michael)
    assert !person.posts.loaded?
    assert_equal [posts(:welcome).id, posts(:authorless).id].sort, person.post_ids.sort
    assert !person.posts.loaded?
  end

  def test_association_proxy_transaction_method_starts_transaction_in_association_class
    assert_called(Tag, :transaction) do
      Post.first.tags.transaction do
        # nothing
      end
    end
  end

  def test_has_many_association_through_a_belongs_to_association_where_the_association_doesnt_exist
    post = Post.create!(title: "TITLE", body: "BODY")
    assert_equal [], post.author_favorites
  end

  def test_has_many_association_through_a_belongs_to_association
    author = authors(:mary)
    post = Post.create!(author: author, title: "TITLE", body: "BODY")
    author.author_favorites.create(favorite_author_id: 1)
    author.author_favorites.create(favorite_author_id: 2)
    author.author_favorites.create(favorite_author_id: 3)
    assert_equal post.author.author_favorites, post.author_favorites
  end

  def test_merge_join_association_with_has_many_through_association_proxy
    author = authors(:mary)
    assert_nothing_raised { author.comments.ratings.to_sql }
  end

  def test_has_many_association_through_a_has_many_association_with_nonstandard_primary_keys
    assert_equal 2, owners(:blackbeard).toys.count
  end

  def test_find_on_has_many_association_collection_with_include_and_conditions
    post_with_no_comments = people(:michael).posts_with_no_comments.first
    assert_equal post_with_no_comments, posts(:authorless)
  end

  def test_has_many_through_has_one_reflection
    assert_equal [comments(:eager_sti_on_associations_vs_comment)], authors(:david).very_special_comments
  end

  def test_modifying_has_many_through_has_one_reflection_should_raise
    [
      lambda { authors(:david).very_special_comments = [VerySpecialComment.create!(body: "Gorp!", post_id: 1011), VerySpecialComment.create!(body: "Eep!", post_id: 1012)] },
      lambda { authors(:david).very_special_comments << VerySpecialComment.create!(body: "Hoohah!", post_id: 1013) },
      lambda { authors(:david).very_special_comments.delete(authors(:david).very_special_comments.first) },
    ].each { |block| assert_raise(ActiveRecord::HasManyThroughCantAssociateThroughHasOneOrManyReflection, &block) }
  end

  def test_has_many_association_through_a_has_many_association_to_self
    sarah = Person.create!(first_name: "Sarah", primary_contact_id: people(:susan).id, gender: "F", number1_fan_id: 1)
    john = Person.create!(first_name: "John", primary_contact_id: sarah.id, gender: "M", number1_fan_id: 1)
    assert_equal sarah.agents, [john]
    assert_equal people(:susan).agents.flat_map(&:agents).sort, people(:susan).agents_of_agents.sort
  end

  def test_associate_existing_with_nonstandard_primary_key_on_belongs_to
    Categorization.create(author: authors(:mary), named_category_name: categories(:general).name)
    assert_equal categories(:general), authors(:mary).named_categories.first
  end

  def test_collection_build_with_nonstandard_primary_key_on_belongs_to
    author   = authors(:mary)
    category = author.named_categories.build(name: "Primary")
    author.save
    assert Categorization.exists?(author_id: author.id, named_category_name: category.name)
    assert_includes author.named_categories.reload, category
  end

  def test_collection_create_with_nonstandard_primary_key_on_belongs_to
    author   = authors(:mary)
    category = author.named_categories.create(name: "Primary")
    assert Categorization.exists?(author_id: author.id, named_category_name: category.name)
    assert_includes author.named_categories.reload, category
  end

  def test_collection_exists
    author   = authors(:mary)
    category = Category.create!(author_ids: [author.id], name: "Primary")
    assert category.authors.exists?(id: author.id)
    assert category.reload.authors.exists?(id: author.id)
  end

  def test_collection_delete_with_nonstandard_primary_key_on_belongs_to
    author   = authors(:mary)
    category = author.named_categories.create(name: "Primary")
    author.named_categories.delete(category)
    assert !Categorization.exists?(author_id: author.id, named_category_name: category.name)
    assert author.named_categories.reload.empty?
  end

  def test_collection_singular_ids_getter_with_string_primary_keys
    book = books(:awdr)
    assert_equal 2, book.subscriber_ids.size
    assert_equal [subscribers(:first).nick, subscribers(:second).nick].sort, book.subscriber_ids.sort
  end

  def test_collection_singular_ids_setter
    company = companies(:rails_core)
    dev = Developer.first

    company.developer_ids = [dev.id]
    assert_equal [dev], company.developers
  end

  def test_collection_singular_ids_setter_with_required_type_cast
    company = companies(:rails_core)
    dev = Developer.first

    company.developer_ids = [dev.id.to_s]
    assert_equal [dev], company.developers
  end

  def test_collection_singular_ids_setter_with_string_primary_keys
    assert_nothing_raised do
      book = books(:awdr)
      book.subscriber_ids = [subscribers(:second).nick]
      assert_equal [subscribers(:second)], book.subscribers.reload

      book.subscriber_ids = []
      assert_equal [], book.subscribers.reload
    end
  end

  def test_collection_singular_ids_setter_raises_exception_when_invalid_ids_set
    company = companies(:rails_core)
    ids = [Developer.first.id, -9999]
    e = assert_raises(ActiveRecord::RecordNotFound) { company.developer_ids = ids }
    msg = "Couldn't find all Developers with 'id': (1, -9999) (found 1 results, but was looking for 2). Couldn't find Developer with id -9999."
    assert_equal(msg, e.message)
  end

  def test_collection_singular_ids_through_setter_raises_exception_when_invalid_ids_set
    author = authors(:david)
    ids = [categories(:general).name, "Unknown"]
    e = assert_raises(ActiveRecord::RecordNotFound) { author.essay_category_ids = ids }
    msg = "Couldn't find all Categories with 'name': (General, Unknown) (found 1 results, but was looking for 2). Couldn't find Category with name Unknown."
    assert_equal msg, e.message
  end

  def test_build_a_model_from_hm_through_association_with_where_clause
    assert_nothing_raised { books(:awdr).subscribers.where(nick: "marklazz").build }
  end

  def test_attributes_are_being_set_when_initialized_from_hm_through_association_with_where_clause
    new_subscriber = books(:awdr).subscribers.where(nick: "marklazz").build
    assert_equal new_subscriber.nick, "marklazz"
  end

  def test_attributes_are_being_set_when_initialized_from_hm_through_association_with_multiple_where_clauses
    new_subscriber = books(:awdr).subscribers.where(nick: "marklazz").where(name: "Marcelo Giorgi").build
    assert_equal new_subscriber.nick, "marklazz"
    assert_equal new_subscriber.name, "Marcelo Giorgi"
  end

  def test_include_method_in_association_through_should_return_true_for_instance_added_with_build
    person = Person.new
    reference = person.references.build
    job = reference.build_job
    assert_includes person.jobs, job
  end

  def test_include_method_in_association_through_should_return_true_for_instance_added_with_nested_builds
    author = Author.new
    post = author.posts.build
    comment = post.comments.build
    assert_includes author.comments, comment
  end

  def test_through_association_readonly_should_be_false
    assert !people(:michael).posts.first.readonly?
    assert !people(:michael).posts.to_a.first.readonly?
  end

  def test_can_update_through_association
    assert_nothing_raised do
      people(:michael).posts.first.update!(title: "Can write")
    end
  end

  def test_has_many_through_polymorphic_with_rewhere
    post = TaggedPost.create!(title: "Tagged", body: "Post")
    tag = post.tags.create!(name: "Tag")
    assert_equal [tag], TaggedPost.preload(:tags).last.tags
    assert_equal [tag], TaggedPost.eager_load(:tags).last.tags
  end

  def test_has_many_through_polymorphic_with_primary_key_option
    assert_equal [categories(:general)], authors(:david).essay_categories

    authors = Author.joins(:essay_categories).where("categories.id" => categories(:general).id)
    assert_equal authors(:david), authors.first

    assert_equal [owners(:blackbeard)], authors(:david).essay_owners

    authors = Author.joins(:essay_owners).where("owners.name = 'blackbeard'")
    assert_equal authors(:david), authors.first
  end

  def test_has_many_through_with_primary_key_option
    assert_equal [categories(:general)], authors(:david).essay_categories_2

    authors = Author.joins(:essay_categories_2).where("categories.id" => categories(:general).id)
    assert_equal authors(:david), authors.first
  end

  def test_size_of_through_association_should_increase_correctly_when_has_many_association_is_added
    post = posts(:thinking)
    readers = post.readers.size
    post.people << people(:michael)
    assert_equal readers + 1, post.readers.size
  end

  def test_has_many_through_with_default_scope_on_join_model
    assert_equal posts(:welcome).comments.order("id").to_a, authors(:david).comments_on_first_posts
  end

  def test_create_has_many_through_with_default_scope_on_join_model
    category = authors(:david).special_categories.create(name: "Foo")
    assert_equal 1, category.categorizations.where(special: true).count
  end

  def test_joining_has_many_through_with_distinct
    mary = Author.joins(:unique_categorized_posts).where(id: authors(:mary).id).first
    assert_equal 1, mary.unique_categorized_posts.length
    assert_equal 1, mary.unique_categorized_post_ids.length
  end

  def test_joining_has_many_through_belongs_to
    posts = Post.joins(:author_categorizations).order("posts.id").
                 where("categorizations.id" => categorizations(:mary_thinking_sti).id)

    assert_equal [posts(:eager_other), posts(:misc_by_mary), posts(:other_by_mary)], posts
  end

  def test_select_chosen_fields_only
    author = authors(:david)
    assert_equal ["body", "id"].sort, author.comments.select("comments.body").first.attributes.keys.sort
  end

  def test_get_has_many_through_belongs_to_ids_with_conditions
    assert_equal [categories(:general).id], authors(:mary).categories_like_general_ids
  end

  def test_get_collection_singular_ids_on_has_many_through_with_conditions_and_include
    person = Person.first
    assert_equal person.posts_with_no_comment_ids, person.posts_with_no_comments.map(&:id)
  end

  def test_count_has_many_through_with_named_scope
    assert_equal 2, authors(:mary).categories.count
    assert_equal 1, authors(:mary).categories.general.count
  end

  def test_has_many_through_belongs_to_should_update_when_the_through_foreign_key_changes
    post = posts(:eager_other)

    post.author_categorizations
    proxy = post.send(:association_instance_get, :author_categorizations)

    assert !proxy.stale_target?
    assert_equal authors(:mary).categorizations.sort_by(&:id), post.author_categorizations.sort_by(&:id)

    post.author_id = authors(:david).id

    assert proxy.stale_target?
    assert_equal authors(:david).categorizations.sort_by(&:id), post.author_categorizations.sort_by(&:id)
  end

  def test_create_with_conditions_hash_on_through_association
    member = members(:groucho)
    club   = member.clubs.create!

    assert_equal true, club.reload.membership.favourite
  end

  def test_deleting_from_has_many_through_a_belongs_to_should_not_try_to_update_counter
    post    = posts(:welcome)
    address = author_addresses(:david_address)

    assert_includes post.author_addresses, address
    post.author_addresses.delete(address)
    assert post[:author_count].nil?
  end

  def test_primary_key_option_on_source
    post     = posts(:welcome)
    category = categories(:general)
    Categorization.create!(post_id: post.id, named_category_name: category.name)

    assert_equal [category], post.named_categories
    assert_equal [category.name], post.named_category_ids # checks when target loaded
    assert_equal [category.name], post.reload.named_category_ids # checks when target no loaded
  end

  def test_create_should_not_raise_exception_when_join_record_has_errors
    repair_validations(Categorization) do
      Categorization.validate { |r| r.errors[:base] << "Invalid Categorization" }
      Category.create(name: "Fishing", authors: [Author.first])
    end
  end

  def test_assign_array_to_new_record_builds_join_records
    c = Category.new(name: "Fishing", authors: [Author.first])
    assert_equal 1, c.categorizations.size
  end

  def test_create_bang_should_raise_exception_when_join_record_has_errors
    repair_validations(Categorization) do
      Categorization.validate { |r| r.errors[:base] << "Invalid Categorization" }
      assert_raises(ActiveRecord::RecordInvalid) do
        Category.create!(name: "Fishing", authors: [Author.first])
      end
    end
  end

  def test_save_bang_should_raise_exception_when_join_record_has_errors
    repair_validations(Categorization) do
      Categorization.validate { |r| r.errors[:base] << "Invalid Categorization" }
      c = Category.new(name: "Fishing", authors: [Author.first])
      assert_raises(ActiveRecord::RecordInvalid) do
        c.save!
      end
    end
  end

  def test_save_returns_falsy_when_join_record_has_errors
    repair_validations(Categorization) do
      Categorization.validate { |r| r.errors[:base] << "Invalid Categorization" }
      c = Category.new(name: "Fishing", authors: [Author.first])
      assert_not c.save
    end
  end

  def test_preloading_empty_through_association_via_joins
    person = Person.create!(first_name: "Gaga")
    person = Person.where(id: person.id).where("readers.id = 1 or 1=1").references(:readers).includes(:posts).to_a.first

    assert person.posts.loaded?, "person.posts should be loaded"
    assert_equal [], person.posts
  end

  def test_preloading_empty_through_with_polymorphic_source_association
    owner = Owner.create!(name: "Rainbow Unicat")
    pet = Pet.create!(owner: owner)
    person = Person.create!(first_name: "Gaga")
    treasure = Treasure.create!(looter: person)
    non_looted_treasure = Treasure.create!()
    PetTreasure.create!(pet: pet, treasure: treasure, rainbow_color: "Ultra violet indigo")
    PetTreasure.create!(pet: pet, treasure: non_looted_treasure, rainbow_color: "Ultra violet indigo")

    assert_equal [person], Owner.where(name: "Rainbow Unicat").includes(pets: :persons).first.persons.to_a
  end

  def test_explicitly_joining_join_table
    assert_equal owners(:blackbeard).toys, owners(:blackbeard).toys.with_pet
  end

  def test_has_many_through_with_polymorphic_source
    post = tags(:general).tagged_posts.create! title: "foo", body: "bar"
    assert_equal [tags(:general)], post.reload.tags
  end

  def test_has_many_through_obeys_order_on_through_association
    owner = owners(:blackbeard)
    assert_includes owner.toys.to_sql, "pets.name desc"
    assert_equal ["parrot", "bulbul"], owner.toys.map { |r| r.pet.name }
  end

  def test_has_many_through_associations_sum_on_columns
    post1 = Post.create(title: "active", body: "sample")
    post2 = Post.create(title: "inactive", body: "sample")

    person1 = Person.create(first_name: "aaron", followers_count: 1)
    person2 = Person.create(first_name: "schmit", followers_count: 2)
    person3 = Person.create(first_name: "bill", followers_count: 3)
    person4 = Person.create(first_name: "cal", followers_count: 4)

    Reader.create(post_id: post1.id, person_id: person1.id)
    Reader.create(post_id: post1.id, person_id: person2.id)
    Reader.create(post_id: post1.id, person_id: person3.id)
    Reader.create(post_id: post1.id, person_id: person4.id)

    Reader.create(post_id: post2.id, person_id: person1.id)
    Reader.create(post_id: post2.id, person_id: person2.id)
    Reader.create(post_id: post2.id, person_id: person3.id)
    Reader.create(post_id: post2.id, person_id: person4.id)

    active_persons = Person.joins(:readers).joins(:posts).distinct(true).where("posts.title" => "active")

    assert_equal active_persons.map(&:followers_count).reduce(:+), 10
    assert_equal active_persons.sum(:followers_count), 10
    assert_equal active_persons.sum(:followers_count), active_persons.map(&:followers_count).reduce(:+)
  end

  def test_has_many_through_associations_on_new_records_use_null_relations
    person = Person.new

    assert_no_queries(ignore_none: false) do
      assert_equal [], person.posts
      assert_equal [], person.posts.where(body: "omg")
      assert_equal [], person.posts.pluck(:body)
      assert_equal 0,  person.posts.sum(:tags_count)
      assert_equal 0,  person.posts.count
    end
  end

  def test_has_many_through_with_default_scope_on_the_target
    person = people(:michael)
    assert_equal [posts(:thinking).id], person.first_posts.map(&:id)

    readers(:michael_authorless).update(first_post_id: 1)
    assert_equal [posts(:thinking).id], person.reload.first_posts.map(&:id)
  end

  def test_has_many_through_with_includes_in_through_association_scope
    assert_not_empty posts(:welcome).author_address_extra_with_address
  end

  def test_insert_records_via_has_many_through_association_with_scope
    club = Club.create!
    member = Member.create!
    Membership.create!(club: club, member: member)

    club.favourites << member
    assert_equal [member], club.favourites

    club.reload
    assert_equal [member], club.favourites
  end

  def test_has_many_through_unscope_default_scope
    post = Post.create!(title: "Beaches", body: "I like beaches!")
    Reader.create! person: people(:david), post: post
    LazyReader.create! person: people(:susan), post: post

    assert_equal 2, post.people.to_a.size
    assert_equal 1, post.lazy_people.to_a.size

    assert_equal 2, post.lazy_readers_unscope_skimmers.to_a.size
    assert_equal 2, post.lazy_people_unscope_skimmers.to_a.size
  end

  def test_has_many_through_add_with_sti_middle_relation
    club = SuperClub.create!(name: "Fight Club")
    member = Member.create!(name: "Tyler Durden")

    club.members << member
    assert_equal 1, SuperMembership.where(member_id: member.id, club_id: club.id).count
  end

  def test_build_for_has_many_through_association
    organization = organizations(:nsa)
    author = organization.author
    post_direct = author.posts.build
    post_through = organization.posts.build
    assert_equal post_direct.author_id, post_through.author_id
  end

<<<<<<< HEAD
  def test_has_many_through_with_scope_that_should_not_be_fully_merged
    Club.has_many :distinct_memberships, -> { distinct }, class_name: "Membership"
    Club.has_many :special_favourites, through: :distinct_memberships, source: :member

    assert_nil Club.new.special_favourites.distinct_value
  end

  def test_has_many_through_do_not_cache_association_reader_if_the_though_method_has_default_scopes
    member = Member.create!
    club = Club.create!
    TenantMembership.create!(
      member: member,
      club: club
    )

    TenantMembership.current_member = member

    tenant_clubs = member.tenant_clubs
    assert_equal [club], tenant_clubs

    TenantMembership.current_member = nil

    other_member = Member.create!
    other_club = Club.create!
    TenantMembership.create!(
      member: other_member,
      club: other_club
    )

    tenant_clubs = other_member.tenant_clubs
    assert_equal [other_club], tenant_clubs
  ensure
    TenantMembership.current_member = nil
  end

  def test_has_many_through_with_scope_that_has_joined_same_table_with_parent_relation
    assert_equal authors(:david), Author.joins(:comments_for_first_author).take
  end

  def test_has_many_through_with_unscope_should_affect_to_through_scope
    assert_equal [comments(:eager_other_comment1)], authors(:mary).unordered_comments
  end

  def test_has_many_through_with_scope_should_accept_string_and_hash_join
    assert_equal authors(:david), Author.joins({ comments_for_first_author: :post }, "inner join posts posts_alias on authors.id = posts_alias.author_id").eager_load(:categories).take
  end

  def test_has_many_through_with_scope_should_respect_table_alias
    family = Family.create!
    users = 3.times.map { User.create! }
    FamilyTree.create!(member: users[0], family: family)
    FamilyTree.create!(member: users[1], family: family)
    FamilyTree.create!(member: users[2], family: family, token: "wat")

    assert_equal 2, users[0].family_members.to_a.size
    assert_equal 0, users[2].family_members.to_a.size
  end

  def test_through_scope_is_affected_by_unscoping
    author = authors(:david)

    expected = author.comments.to_a
    FirstPost.unscoped do
      assert_equal expected.sort_by(&:id), author.comments_on_first_posts.sort_by(&:id)
    end
  end

  def test_through_scope_isnt_affected_by_scoping
    author = authors(:david)

    expected = author.comments_on_first_posts.to_a
    FirstPost.where(id: 2).scoping do
      author.comments_on_first_posts.reset
      assert_equal expected.sort_by(&:id), author.comments_on_first_posts.sort_by(&:id)
    end
  end

  def test_incorrectly_ordered_through_associations
    assert_raises(ActiveRecord::HasManyThroughOrderError) do
      DeveloperWithIncorrectlyOrderedHasManyThrough.create(
        companies: [Company.create]
      )
    end
  end

  private
    def make_model(name)
      Class.new(ActiveRecord::Base) { define_singleton_method(:name) { name } }
    end

    def make_no_pk_hm_t
      lesson = make_model "Lesson"
      student = make_model "Student"

      lesson_student = make_model "LessonStudent"
      lesson_student.table_name = "lessons_students"

      lesson_student.belongs_to :lesson, anonymous_class: lesson
      lesson_student.belongs_to :student, anonymous_class: student
      lesson.has_many :lesson_students, anonymous_class: lesson_student
      lesson.has_many :students, through: :lesson_students, anonymous_class: student
      [lesson, lesson_student, student]
    end
=======
  def test_single_has_many_through_association_with_unpersisted_parent_instance
    post_with_single_has_many_through = Class.new(Post) do
      def self.name; 'PostWithSingleHasManyThrough'; end
      has_many :subscriptions, through: :author
    end
    post = post_with_single_has_many_through.new
    post.author = Author.create!(name: 'Federico Morissette')
    book = Book.create!(name: 'essays on single has many through associations')
    post.author.books << book
    subscription = Subscription.first
    book.subscriptions << subscription
    assert_equal [subscription], post.subscriptions.to_a
  end

  def test_nested_has_many_through_association_with_unpersisted_parent_instance
    post_with_nested_has_many_through = Class.new(Post) do
      def self.name; 'PostWithNestedHasManyThrough'; end
      has_many :books, through: :author
      has_many :subscriptions, through: :books
    end
    post = post_with_nested_has_many_through.new
    post.author = Author.create!(name: 'Obie Weissnat')
    book = Book.create!(name: 'essays on nested single has many through associations')
    post.author.books << book
    subscription = Subscription.first
    book.subscriptions << subscription
    assert_equal [subscription], post.subscriptions.to_a
  end
>>>>>>> 1813350f
end<|MERGE_RESOLUTION|>--- conflicted
+++ resolved
@@ -1223,7 +1223,6 @@
     assert_equal post_direct.author_id, post_through.author_id
   end
 
-<<<<<<< HEAD
   def test_has_many_through_with_scope_that_should_not_be_fully_merged
     Club.has_many :distinct_memberships, -> { distinct }, class_name: "Membership"
     Club.has_many :special_favourites, through: :distinct_memberships, source: :member
@@ -1309,6 +1308,35 @@
     end
   end
 
+  def test_single_has_many_through_association_with_unpersisted_parent_instance
+    post_with_single_has_many_through = Class.new(Post) do
+      def self.name; "PostWithSingleHasManyThrough"; end
+      has_many :subscriptions, through: :author
+    end
+    post = post_with_single_has_many_through.new
+    post.author = Author.create!(name: "Federico Morissette")
+    book = Book.create!(name: "essays on single has many through associations")
+    post.author.books << book
+    subscription = Subscription.first
+    book.subscriptions << subscription
+    assert_equal [subscription], post.subscriptions.to_a
+  end
+
+  def test_nested_has_many_through_association_with_unpersisted_parent_instance
+    post_with_nested_has_many_through = Class.new(Post) do
+      def self.name; "PostWithNestedHasManyThrough"; end
+      has_many :books, through: :author
+      has_many :subscriptions, through: :books
+    end
+    post = post_with_nested_has_many_through.new
+    post.author = Author.create!(name: "Obie Weissnat")
+    book = Book.create!(name: "essays on nested has many through associations")
+    post.author.books << book
+    subscription = Subscription.first
+    book.subscriptions << subscription
+    assert_equal [subscription], post.subscriptions.to_a
+  end
+
   private
     def make_model(name)
       Class.new(ActiveRecord::Base) { define_singleton_method(:name) { name } }
@@ -1327,34 +1355,4 @@
       lesson.has_many :students, through: :lesson_students, anonymous_class: student
       [lesson, lesson_student, student]
     end
-=======
-  def test_single_has_many_through_association_with_unpersisted_parent_instance
-    post_with_single_has_many_through = Class.new(Post) do
-      def self.name; 'PostWithSingleHasManyThrough'; end
-      has_many :subscriptions, through: :author
-    end
-    post = post_with_single_has_many_through.new
-    post.author = Author.create!(name: 'Federico Morissette')
-    book = Book.create!(name: 'essays on single has many through associations')
-    post.author.books << book
-    subscription = Subscription.first
-    book.subscriptions << subscription
-    assert_equal [subscription], post.subscriptions.to_a
-  end
-
-  def test_nested_has_many_through_association_with_unpersisted_parent_instance
-    post_with_nested_has_many_through = Class.new(Post) do
-      def self.name; 'PostWithNestedHasManyThrough'; end
-      has_many :books, through: :author
-      has_many :subscriptions, through: :books
-    end
-    post = post_with_nested_has_many_through.new
-    post.author = Author.create!(name: 'Obie Weissnat')
-    book = Book.create!(name: 'essays on nested single has many through associations')
-    post.author.books << book
-    subscription = Subscription.first
-    book.subscriptions << subscription
-    assert_equal [subscription], post.subscriptions.to_a
-  end
->>>>>>> 1813350f
 end