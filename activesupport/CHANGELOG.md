<<<<<<< HEAD
*   `ActiveSupport::SafeBuffer#prepend` acts like `String#prepend` and modifies
    instance in-place, returning self. `ActiveSupport::SafeBuffer#prepend!` is
    deprecated.
=======
*   Add `SecureRandom::uuid_v3` and `SecureRandom::uuid_v5` to support stable
    UUID fixtures on PostgreSQL.

    *Roderick van Domburg*

*   Maintain proleptic gregorian in Time#advance
>>>>>>> 93306318

    *Pavel Pravosud*

*   `HashWithIndifferentAccess` better respects `#to_hash` on objects it's
    given. In particular, `.new`, `#update`, `#merge`, `#replace` all accept
    objects which respond to `#to_hash`, even if those objects are not Hashes
    directly.

    *Peter Jaros*

*   Deprecate `Class#superclass_delegating_accessor`, use `Class#class_attribute` instead.

    *Akshay Vishnoi*

*   Ensure classes which `include Enumerable` get `#to_json` in addition to
    `#as_json`.

    *Sammy Larbi*

*   Change the signature of `fetch_multi` to return a hash rather than an
    array. This makes it consistent with the output of `read_multi`.

    *Parker Selbert*

*   Introduce `Concern#class_methods` as a sleek alternative to clunky
    `module ClassMethods`. Add `Kernel#concern` to define at the toplevel
    without chunky `module Foo; extend ActiveSupport::Concern` boilerplate.

        # app/models/concerns/authentication.rb
        concern :Authentication do
          included do
            after_create :generate_private_key
          end

          class_methods do
            def authenticate(credentials)
              # ...
            end
          end

          def generate_private_key
            # ...
          end
        end

        # app/models/user.rb
        class User < ActiveRecord::Base
          include Authentication
        end

    *Jeremy Kemper*

Please check [4-1-stable](https://github.com/rails/rails/blob/4-1-stable/activesupport/CHANGELOG.md) for previous changes.<|MERGE_RESOLUTION|>--- conflicted
+++ resolved
@@ -1,15 +1,11 @@
-<<<<<<< HEAD
-*   `ActiveSupport::SafeBuffer#prepend` acts like `String#prepend` and modifies
-    instance in-place, returning self. `ActiveSupport::SafeBuffer#prepend!` is
-    deprecated.
-=======
 *   Add `SecureRandom::uuid_v3` and `SecureRandom::uuid_v5` to support stable
     UUID fixtures on PostgreSQL.
 
     *Roderick van Domburg*
 
-*   Maintain proleptic gregorian in Time#advance
->>>>>>> 93306318
+*   `ActiveSupport::SafeBuffer#prepend` acts like `String#prepend` and modifies
+    instance in-place, returning self. `ActiveSupport::SafeBuffer#prepend!` is
+    deprecated.
 
     *Pavel Pravosud*
 
