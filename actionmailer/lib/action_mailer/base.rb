--- conflicted
+++ resolved
@@ -195,7 +195,49 @@
   #   end
   #
   #
-  # Configuration options are specified on the class level, like <tt>ActionMailer::Base.template_root = "/my/templates"</tt>
+  # = Configuration options
+  #
+  # These options are specified on the class level, like <tt>ActionMailer::Base.template_root = "/my/templates"</tt>
+  #
+  # * <tt>template_root</tt> - Determines the base from which template references will be made.
+  #
+  # * <tt>logger</tt> - the logger is used for generating information on the mailing run if available.
+  #   Can be set to nil for no logging. Compatible with both Ruby's own Logger and Log4r loggers.
+  #
+  # * <tt>smtp_settings</tt> - Allows detailed configuration for <tt>:smtp</tt> delivery method:
+  #   * <tt>:address</tt> - Allows you to use a remote mail server. Just change it from its default "localhost" setting.
+  #   * <tt>:port</tt> - On the off chance that your mail server doesn't run on port 25, you can change it.
+  #   * <tt>:domain</tt> - If you need to specify a HELO domain, you can do it here.
+  #   * <tt>:user_name</tt> - If your mail server requires authentication, set the username in this setting.
+  #   * <tt>:password</tt> - If your mail server requires authentication, set the password in this setting.
+  #   * <tt>:authentication</tt> - If your mail server requires authentication, you need to specify the authentication type here.
+  #     This is a symbol and one of <tt>:plain</tt>, <tt>:login</tt>, <tt>:cram_md5</tt>.
+  #
+  # * <tt>sendmail_settings</tt> - Allows you to override options for the <tt>:sendmail</tt> delivery method.
+  #   * <tt>:location</tt> - The location of the sendmail executable. Defaults to <tt>/usr/sbin/sendmail</tt>.
+  #   * <tt>:arguments</tt> - The command line arguments. Defaults to <tt>-i -t</tt>.
+  #
+  # * <tt>raise_delivery_errors</tt> - Whether or not errors should be raised if the email fails to be delivered.
+  #
+  # * <tt>delivery_method</tt> - Defines a delivery method. Possible values are <tt>:smtp</tt> (default), <tt>:sendmail</tt>, and <tt>:test</tt>.
+  #
+  # * <tt>perform_deliveries</tt> - Determines whether <tt>deliver_*</tt> methods are actually carried out. By default they are,
+  #   but this can be turned off to help functional testing.
+  #
+  # * <tt>deliveries</tt> - Keeps an array of all the emails sent out through the Action Mailer with <tt>delivery_method :test</tt>. Most useful
+  #   for unit and functional testing.
+  #
+  # * <tt>default_charset</tt> - The default charset used for the body and to encode the subject. Defaults to UTF-8. You can also
+  #   pick a different charset from inside a method with +charset+.
+  # * <tt>default_content_type</tt> - The default content type used for the main part of the message. Defaults to "text/plain". You
+  #   can also pick a different content type from inside a method with +content_type+.
+  # * <tt>default_mime_version</tt> - The default mime version used for the message. Defaults to <tt>1.0</tt>. You
+  #   can also pick a different value from inside a method with +mime_version+.
+  # * <tt>default_implicit_parts_order</tt> - When a message is built implicitly (i.e. multiple parts are assembled from templates
+  #   which specify the content type in their filenames) this variable controls how the parts are ordered. Defaults to
+  #   <tt>["text/html", "text/enriched", "text/plain"]</tt>. Items that appear first in the array have higher priority in the mail client
+  #   and appear last in the mime encoded message. You can also pick a different order from inside a method with
+  #   +implicit_parts_order+.
   class Base
     include AdvAttrAccessor, PartContainer, Quoting, Utils
     if Object.const_defined?(:ActionController)
@@ -206,10 +248,6 @@
     private_class_method :new #:nodoc:
 
     class_inheritable_accessor :view_paths
-    ##
-    # :singleton-method:
-    # The logger is used for generating information on the mailing run if available.
-    # Can be set to nil for no logging. Compatible with both Ruby's own Logger and Log4r loggers.
     cattr_accessor :logger
 
     @@smtp_settings = {
@@ -220,150 +258,88 @@
       :password       => nil,
       :authentication => nil
     }
-    ##
-    # :singleton-method:
-    # Allows detailed configuration for <tt>:smtp</tt> delivery method:
-    # * <tt>:address</tt> - Allows you to use a remote mail server. Just change it from its default "localhost" setting.
-    # * <tt>:port</tt> - On the off chance that your mail server doesn't run on port 25, you can change it.
-    # * <tt>:domain</tt> - If you need to specify a HELO domain, you can do it here.
-    # * <tt>:user_name</tt> - If your mail server requires authentication, set the username in this setting.
-    # * <tt>:password</tt> - If your mail server requires authentication, set the password in this setting.
-    # * <tt>:authentication</tt> - If your mail server requires authentication, you need to specify the authentication type here.
-    #   This is a symbol and one of <tt>:plain</tt>, <tt>:login</tt>, <tt>:cram_md5</tt>.
     cattr_accessor :smtp_settings
 
     @@sendmail_settings = {
       :location       => '/usr/sbin/sendmail',
       :arguments      => '-i -t'
     }
-    ##
-    # :singleton-method:
-    # Allows you to override options for the <tt>:sendmail</tt> delivery method.
-    #  * <tt>:location</tt> - The location of the sendmail executable. Defaults to <tt>/usr/sbin/sendmail</tt>.
-    #  * <tt>:arguments</tt> - The command line arguments. Defaults to <tt>-i -t</tt>.
     cattr_accessor :sendmail_settings
 
     @@raise_delivery_errors = true
-    ##
-    # :singleton-method:
-    # Whether or not errors should be raised if the email fails to be delivered.
     cattr_accessor :raise_delivery_errors
 
-    ##
-    # :singleton-method:
-    # Defines a delivery method. Possible values are <tt>:smtp</tt> (default), <tt>:sendmail</tt>, and <tt>:test</tt>.
     superclass_delegating_accessor :delivery_method
     self.delivery_method = :smtp
 
     @@perform_deliveries = true
-    ##
-    # :singleton-method:
-    # Determines whether <tt>deliver_*</tt> methods are actually carried out. By default they are,
-    # but this can be turned off to help functional testing.
     cattr_accessor :perform_deliveries
 
     @@deliveries = []
-    ##
-    # :singleton-method:
-    # Keeps an array of all the emails sent out through the Action Mailer with <tt>delivery_method :test</tt>. Most useful
-    # for unit and functional testing.
     cattr_accessor :deliveries
 
     @@default_charset = "utf-8"
-    ##
-    # :singleton-method:
-    # The default charset used for the body and to encode the subject. Defaults to UTF-8. You can also
-    # pick a different charset from inside a method with +charset+.
     cattr_accessor :default_charset
 
     @@default_content_type = "text/plain"
-    ##
-    # :singleton-method:
-    # The default content type used for the main part of the message. Defaults to "text/plain". You
-    # can also pick a different content type from inside a method with +content_type+.
     cattr_accessor :default_content_type
 
     @@default_mime_version = "1.0"
-    ##
-    # :singleton-method:
-    # The default mime version used for the message. Defaults to <tt>1.0</tt>. You
-    # can also pick a different value from inside a method with +mime_version+.
     cattr_accessor :default_mime_version
 
     @@default_implicit_parts_order = [ "text/html", "text/enriched", "text/plain" ]
-    ##
-    # :singleton-method:
-    # When a message is built implicitly (i.e. multiple parts are assembled from templates
-    # which specify the content type in their filenames) this variable controls how the parts are ordered. Defaults to
-    # <tt>["text/html", "text/enriched", "text/plain"]</tt>. Items that appear first in the array have higher priority in the mail client
-    # and appear last in the mime encoded message. You can also pick a different order from inside a method with
-    # +implicit_parts_order+.
     cattr_accessor :default_implicit_parts_order
 
     cattr_reader :protected_instance_variables
     @@protected_instance_variables = %w(@body)
 
-    ##
     # Specify the BCC addresses for the message
     adv_attr_accessor :bcc
 
-    ##
     # Define the body of the message. This is either a Hash (in which case it
     # specifies the variables to pass to the template when it is rendered),
     # or a string, in which case it specifies the actual text of the message.
     adv_attr_accessor :body
 
-    ##
     # Specify the CC addresses for the message.
     adv_attr_accessor :cc
 
-    ##
     # Specify the charset to use for the message. This defaults to the
     # +default_charset+ specified for ActionMailer::Base.
     adv_attr_accessor :charset
 
-    ##
     # Specify the content type for the message. This defaults to <tt>text/plain</tt>
     # in most cases, but can be automatically set in some situations.
     adv_attr_accessor :content_type
 
-    ##
     # Specify the from address for the message.
     adv_attr_accessor :from
 
-    ##
     # Specify the address (if different than the "from" address) to direct
     # replies to this message.
     adv_attr_accessor :reply_to
 
-    ##
     # Specify additional headers to be added to the message.
     adv_attr_accessor :headers
 
-    ##
     # Specify the order in which parts should be sorted, based on content-type.
     # This defaults to the value for the +default_implicit_parts_order+.
     adv_attr_accessor :implicit_parts_order
 
-    ##
     # Defaults to "1.0", but may be explicitly given if needed.
     adv_attr_accessor :mime_version
 
-    ##
     # The recipient addresses for the message, either as a string (for a single
     # address) or an array (for multiple addresses).
     adv_attr_accessor :recipients
 
-    ##
     # The date on which the message was sent. If not set (the default), the
     # header will be set by the delivery agent.
     adv_attr_accessor :sent_on
 
-    ##
     # Specify the subject of the message.
     adv_attr_accessor :subject
 
-    ##
     # Specify the template name to use for current message. This is the "base"
     # template name, without the extension or directory, and may be used to
     # have multiple mailer methods share the same template.
@@ -444,16 +420,6 @@
         new.deliver!(mail)
       end
 
-<<<<<<< HEAD
-      def register_template_extension(extension)
-        ActiveSupport::Deprecation.warn(
-          "ActionMailer::Base.register_template_extension has been deprecated." +
-          "Use ActionView::Base.register_template_extension instead", caller)
-      end
-
-      # Determines the base from which template references will be made.
-=======
->>>>>>> 9eca588b
       def template_root
         self.view_paths && self.view_paths.first
       end
