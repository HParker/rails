require 'abstract_unit'
require 'controller/fake_controllers'

class TestRoutingMapper < ActionDispatch::IntegrationTest
  SprocketsApp = lambda { |env|
    [200, {"Content-Type" => "text/html"}, ["javascripts"]]
  }

  class IpRestrictor
    def self.matches?(request)
      request.ip =~ /192\.168\.1\.1\d\d/
    end
  end

  stub_controllers do |routes|
    Routes = routes
    Routes.draw do
      controller :sessions do
        get  'login', :to => :new, :as => :login
        post 'login', :to => :create

        delete 'logout', :to => :destroy, :as => :logout
      end

      match 'account/logout' => redirect("/logout"), :as => :logout_redirect
      match 'account/login', :to => redirect("/login")

      match 'account/modulo/:name', :to => redirect("/%{name}s")
      match 'account/proc/:name', :to => redirect {|params| "/#{params[:name].pluralize}" }

      match 'openid/login', :via => [:get, :post], :to => "openid#login"

      controller(:global) do
        match 'global/:action'
        match 'global/export',      :to => :export, :as => :export_request
        match 'global/hide_notice', :to => :hide_notice, :as => :hide_notice
        match '/export/:id/:file',  :to => :export, :as => :export_download, :constraints => { :file => /.*/ }
      end

      constraints(:ip => /192\.168\.1\.\d\d\d/) do
        get 'admin' => "queenbee#index"
      end

      constraints ::TestRoutingMapper::IpRestrictor do
        get 'admin/accounts' => "queenbee#accounts"
      end

      resources :projects, :controller => :project do
        resources :involvements, :attachments

        resources :participants do
          put :update_all, :on => :collection
        end

        resources :companies do
          resources :people
          resource  :avatar
        end

        resources :images do
          post :revise, :on => :member
        end

        resources :people do
          nested do
            namespace ":access_token" do
              resource :avatar
            end
          end

          member do
            put  :accessible_projects
            post :resend, :generate_new_password
          end
        end

        resources :posts do
          get  :archive, :toggle_view, :on => :collection
          post :preview, :on => :member

          resource :subscription

          resources :comments do
            post :preview, :on => :collection
          end
        end
      end

      match 'sprockets.js' => ::TestRoutingMapper::SprocketsApp

      match 'people/:id/update', :to => 'people#update', :as => :update_person
      match '/projects/:project_id/people/:id/update', :to => 'people#update', :as => :update_project_person

      # misc
      match 'articles/:year/:month/:day/:title', :to => "articles#show", :as => :article

      namespace :account do
        resource :subscription, :credit, :credit_card
      end

      controller :articles do
        scope '/articles', :name_prefix => 'article' do
          scope :path => '/:title', :title => /[a-z]+/, :as => :with_title do
            match '/:id', :to => :with_id
          end
        end
      end

      scope ':access_token', :constraints => { :access_token => /\w{5,5}/ } do
        resources :rooms
      end
<<<<<<< HEAD
      
      match '/info' => 'projects#info', :as => 'info'
=======

>>>>>>> 46b37696
      root :to => 'projects#index'
      match '/info' => 'projects#info', :as => 'info'
    end
  end

  def app
    Routes
  end

  def test_logout
    with_test_routes do
      delete '/logout'
      assert_equal 'sessions#destroy', @response.body

      assert_equal '/logout', logout_path
      assert_equal '/logout', url_for(:controller => 'sessions', :action => 'destroy', :only_path => true)
    end
  end

  def test_login
    with_test_routes do
      get '/login'
      assert_equal 'sessions#new', @response.body
      assert_equal '/login', login_path

      post '/login'
      assert_equal 'sessions#create', @response.body

      assert_equal '/login', url_for(:controller => 'sessions', :action => 'create', :only_path => true)
      assert_equal '/login', url_for(:controller => 'sessions', :action => 'new', :only_path => true)
    end
  end

  def test_login_redirect
    with_test_routes do
      get '/account/login'
      assert_equal 301, @response.status
      assert_equal 'http://www.example.com/login', @response.headers['Location']
      assert_equal 'Moved Permanently', @response.body
    end
  end

  def test_logout_redirect_without_to
    with_test_routes do
      assert_equal '/account/logout', logout_redirect_path
      get '/account/logout'
      assert_equal 301, @response.status
      assert_equal 'http://www.example.com/logout', @response.headers['Location']
      assert_equal 'Moved Permanently', @response.body
    end
  end

  def test_redirect_modulo
    with_test_routes do
      get '/account/modulo/name'
      assert_equal 301, @response.status
      assert_equal 'http://www.example.com/names', @response.headers['Location']
      assert_equal 'Moved Permanently', @response.body
    end
  end

  def test_redirect_proc
    with_test_routes do
      get '/account/proc/person'
      assert_equal 301, @response.status
      assert_equal 'http://www.example.com/people', @response.headers['Location']
      assert_equal 'Moved Permanently', @response.body
    end
  end

  def test_openid
    with_test_routes do
      get '/openid/login'
      assert_equal 'openid#login', @response.body

      post '/openid/login'
      assert_equal 'openid#login', @response.body
    end
  end

  # TODO: rackmount is broken
  # def test_admin
  #   with_test_routes do
  #     get '/admin', {}, {'REMOTE_ADDR' => '192.168.1.100'}
  #     assert_equal 'queenbee#index', @response.body
  #
  #     assert_raise(ActionController::RoutingError) { get '/admin', {}, {'REMOTE_ADDR' => '10.0.0.100'} }
  #
  #     get '/admin/accounts', {}, {'REMOTE_ADDR' => '192.168.1.100'}
  #     assert_equal 'queenbee#accounts', @response.body
  #
  #     assert_raise(ActionController::RoutingError) { get '/admin/accounts', {}, {'REMOTE_ADDR' => '10.0.0.100'} }
  #   end
  # end

  def test_global
    with_test_routes do
      get '/global/dashboard'
      assert_equal 'global#dashboard', @response.body

      get '/global/export'
      assert_equal 'global#export', @response.body

      get '/global/hide_notice'
      assert_equal 'global#hide_notice', @response.body

      get '/export/123/foo.txt'
      assert_equal 'global#export', @response.body

      assert_equal '/global/export', export_request_path
      assert_equal '/global/hide_notice', hide_notice_path
      assert_equal '/export/123/foo.txt', export_download_path(:id => 123, :file => 'foo.txt')
    end
  end

  def test_projects
    with_test_routes do
      get '/projects'
      assert_equal 'projects#index', @response.body
      assert_equal '/projects', projects_path

      get '/projects.xml'
      assert_equal 'projects#index', @response.body
      assert_equal '/projects.xml', projects_path(:format => 'xml')

      get '/projects/new'
      assert_equal 'projects#new', @response.body
      assert_equal '/projects/new', new_project_path

      get '/projects/new.xml'
      assert_equal 'projects#new', @response.body
      assert_equal '/projects/new.xml', new_project_path(:format => 'xml')

      get '/projects/1'
      assert_equal 'projects#show', @response.body
      assert_equal '/projects/1', project_path(:id => '1')

      get '/projects/1.xml'
      assert_equal 'projects#show', @response.body
      assert_equal '/projects/1.xml', project_path(:id => '1', :format => 'xml')

      get '/projects/1/edit'
      assert_equal 'projects#edit', @response.body
      assert_equal '/projects/1/edit', edit_project_path(:id => '1')
    end
  end

  def test_projects_involvements
    with_test_routes do
      get '/projects/1/involvements'
      assert_equal 'involvements#index', @response.body
      assert_equal '/projects/1/involvements', project_involvements_path(:project_id => '1')

      get '/projects/1/involvements/new'
      assert_equal 'involvements#new', @response.body
      assert_equal '/projects/1/involvements/new', new_project_involvement_path(:project_id => '1')

      get '/projects/1/involvements/1'
      assert_equal 'involvements#show', @response.body
      assert_equal '/projects/1/involvements/1', project_involvement_path(:project_id => '1', :id => '1')

      put '/projects/1/involvements/1'
      assert_equal 'involvements#update', @response.body

      delete '/projects/1/involvements/1'
      assert_equal 'involvements#destroy', @response.body

      get '/projects/1/involvements/1/edit'
      assert_equal 'involvements#edit', @response.body
      assert_equal '/projects/1/involvements/1/edit', edit_project_involvement_path(:project_id => '1', :id => '1')
    end
  end

  def test_projects_attachments
    with_test_routes do
      get '/projects/1/attachments'
      assert_equal 'attachments#index', @response.body
      assert_equal '/projects/1/attachments', project_attachments_path(:project_id => '1')
    end
  end

  def test_projects_participants
    with_test_routes do
      get '/projects/1/participants'
      assert_equal 'participants#index', @response.body
      assert_equal '/projects/1/participants', project_participants_path(:project_id => '1')

      put '/projects/1/participants/update_all'
      assert_equal 'participants#update_all', @response.body
      assert_equal '/projects/1/participants/update_all', update_all_project_participants_path(:project_id => '1')
    end
  end

  def test_projects_companies
    with_test_routes do
      get '/projects/1/companies'
      assert_equal 'companies#index', @response.body
      assert_equal '/projects/1/companies', project_companies_path(:project_id => '1')

      get '/projects/1/companies/1/people'
      assert_equal 'people#index', @response.body
      assert_equal '/projects/1/companies/1/people', project_company_people_path(:project_id => '1', :company_id => '1')

      get '/projects/1/companies/1/avatar'
      assert_equal 'avatars#show', @response.body
      assert_equal '/projects/1/companies/1/avatar', project_company_avatar_path(:project_id => '1', :company_id => '1')
    end
  end

  def test_project_images
    with_test_routes do
      get '/projects/1/images'
      assert_equal 'images#index', @response.body
      assert_equal '/projects/1/images', project_images_path(:project_id => '1')

      post '/projects/1/images/1/revise'
      assert_equal 'images#revise', @response.body
      assert_equal '/projects/1/images/1/revise', revise_project_image_path(:project_id => '1', :id => '1')
    end
  end

  def test_projects_people
    with_test_routes do
      get '/projects/1/people'
      assert_equal 'people#index', @response.body
      assert_equal '/projects/1/people', project_people_path(:project_id => '1')

      get '/projects/1/people/1'
      assert_equal 'people#show', @response.body
      assert_equal '/projects/1/people/1', project_person_path(:project_id => '1', :id => '1')

      get '/projects/1/people/1/7a2dec8/avatar'
      assert_equal 'avatars#show', @response.body
      assert_equal '/projects/1/people/1/7a2dec8/avatar', project_person_avatar_path(:project_id => '1', :person_id => '1', :access_token => '7a2dec8')

      put '/projects/1/people/1/accessible_projects'
      assert_equal 'people#accessible_projects', @response.body
      assert_equal '/projects/1/people/1/accessible_projects', accessible_projects_project_person_path(:project_id => '1', :id => '1')

      post '/projects/1/people/1/resend'
      assert_equal 'people#resend', @response.body
      assert_equal '/projects/1/people/1/resend', resend_project_person_path(:project_id => '1', :id => '1')

      post '/projects/1/people/1/generate_new_password'
      assert_equal 'people#generate_new_password', @response.body
      assert_equal '/projects/1/people/1/generate_new_password', generate_new_password_project_person_path(:project_id => '1', :id => '1')
    end
  end

  def test_projects_posts
    with_test_routes do
      get '/projects/1/posts'
      assert_equal 'posts#index', @response.body
      assert_equal '/projects/1/posts', project_posts_path(:project_id => '1')

      get '/projects/1/posts/archive'
      assert_equal 'posts#archive', @response.body
      assert_equal '/projects/1/posts/archive', archive_project_posts_path(:project_id => '1')

      get '/projects/1/posts/toggle_view'
      assert_equal 'posts#toggle_view', @response.body
      assert_equal '/projects/1/posts/toggle_view', toggle_view_project_posts_path(:project_id => '1')

      post '/projects/1/posts/1/preview'
      assert_equal 'posts#preview', @response.body
      assert_equal '/projects/1/posts/1/preview', preview_project_post_path(:project_id => '1', :id => '1')

      get '/projects/1/posts/1/subscription'
      assert_equal 'subscriptions#show', @response.body
      assert_equal '/projects/1/posts/1/subscription', project_post_subscription_path(:project_id => '1', :post_id => '1')

      get '/projects/1/posts/1/comments'
      assert_equal 'comments#index', @response.body
      assert_equal '/projects/1/posts/1/comments', project_post_comments_path(:project_id => '1', :post_id => '1')

      post '/projects/1/posts/1/comments/preview'
      assert_equal 'comments#preview', @response.body
      assert_equal '/projects/1/posts/1/comments/preview', preview_project_post_comments_path(:project_id => '1', :post_id => '1')
    end
  end

  def test_sprockets
    with_test_routes do
      get '/sprockets.js'
      assert_equal 'javascripts', @response.body
    end
  end

  def test_update_person_route
    with_test_routes do
      get '/people/1/update'
      assert_equal 'people#update', @response.body

      assert_equal '/people/1/update', update_person_path(:id => 1)
    end
  end

  def test_update_project_person
    with_test_routes do
      get '/projects/1/people/2/update'
      assert_equal 'people#update', @response.body

      assert_equal '/projects/1/people/2/update', update_project_person_path(:project_id => 1, :id => 2)
    end
  end

  def test_articles_perma
    with_test_routes do
      get '/articles/2009/08/18/rails-3'
      assert_equal 'articles#show', @response.body

      assert_equal '/articles/2009/8/18/rails-3', article_path(:year => 2009, :month => 8, :day => 18, :title => 'rails-3')
    end
  end

  def test_account_namespace
    with_test_routes do
      get '/account/subscription'
      assert_equal 'subscriptions#show', @response.body

      get '/account/credit'
      assert_equal 'credits#show', @response.body

      get '/account/credit_card'
      assert_equal 'credit_cards#show', @response.body
    end
  end

  def test_articles_with_id
    with_test_routes do
      get '/articles/rails/1'
      assert_equal 'articles#with_id', @response.body

      assert_raise(ActionController::RoutingError) { get '/articles/123/1' }

      assert_equal '/articles/rails/1', article_with_title_path(:title => 'rails', :id => 1)
    end
  end

  def test_access_token_rooms
    with_test_routes do
      get '/12345/rooms'
      assert_equal 'rooms#index', @response.body

      get '/12345/rooms/1'
      assert_equal 'rooms#show', @response.body

      get '/12345/rooms/1/edit'
      assert_equal 'rooms#edit', @response.body
    end
  end

  def test_root
    with_test_routes do
      assert_equal '/', root_path
      get '/'
      assert_equal 'projects#index', @response.body
    end
  end
  
  def test_index
    with_test_routes do
      assert_equal '/info', info_path
      get '/info'
      assert_equal 'projects#info', @response.body
    end
  end

  def test_index
    with_test_routes do
      assert_equal '/info', info_path
      get '/info'
      assert_equal 'projects#info', @response.body
    end
  end

  private
    def with_test_routes
      real_routes, temp_routes = ActionController::Routing::Routes, Routes

      ActionController::Routing.module_eval { remove_const :Routes }
      ActionController::Routing.module_eval { const_set :Routes, temp_routes }

      yield
    ensure
      ActionController::Routing.module_eval { remove_const :Routes }
      ActionController::Routing.const_set(:Routes, real_routes)
    end
end<|MERGE_RESOLUTION|>--- conflicted
+++ resolved
@@ -109,14 +109,10 @@
       scope ':access_token', :constraints => { :access_token => /\w{5,5}/ } do
         resources :rooms
       end
-<<<<<<< HEAD
-      
+
       match '/info' => 'projects#info', :as => 'info'
-=======
-
->>>>>>> 46b37696
+
       root :to => 'projects#index'
-      match '/info' => 'projects#info', :as => 'info'
     end
   end
 
