require 'active_support'
require 'active_support/core_ext/class/attribute_accessors'
require 'active_support/core_ext/class/inheritable_attributes'
require 'active_support/core_ext/hash/indifferent_access'
require 'active_support/core_ext/kernel/reporting'
require 'active_support/core_ext/module/attr_accessor_with_default'
require 'active_support/core_ext/module/delegation'
require 'active_support/core_ext/module/aliasing'
require 'active_support/core_ext/object/blank'
require 'active_support/core_ext/object/misc'
require 'active_support/core_ext/object/to_query'
require 'set'
require 'uri'

require 'active_resource/exceptions'
require 'active_resource/connection'
require 'active_resource/formats'
require 'active_resource/schema'

module ActiveResource
  # ActiveResource::Base is the main class for mapping RESTful resources as models in a Rails application.
  #
  # For an outline of what Active Resource is capable of, see link:files/vendor/rails/activeresource/README.html.
  #
  # == Automated mapping
  #
  # Active Resource objects represent your RESTful resources as manipulatable Ruby objects.  To map resources
  # to Ruby objects, Active Resource only needs a class name that corresponds to the resource name (e.g., the class
  # Person maps to the resources people, very similarly to Active Record) and a +site+ value, which holds the
  # URI of the resources.
  #
  #   class Person < ActiveResource::Base
  #     self.site = "http://api.people.com:3000/"
  #   end
  #
  # Now the Person class is mapped to RESTful resources located at <tt>http://api.people.com:3000/people/</tt>, and
  # you can now use Active Resource's lifecycle methods to manipulate resources. In the case where you already have
  # an existing model with the same name as the desired RESTful resource you can set the +element_name+ value.
  #
  #   class PersonResource < ActiveResource::Base
  #     self.site = "http://api.people.com:3000/"
  #     self.element_name = "person"
  #   end
  #
  #
  # == Lifecycle methods
  #
  # Active Resource exposes methods for creating, finding, updating, and deleting resources
  # from REST web services.
  #
  #   ryan = Person.new(:first => 'Ryan', :last => 'Daigle')
  #   ryan.save                # => true
  #   ryan.id                  # => 2
  #   Person.exists?(ryan.id)  # => true
  #   ryan.exists?             # => true
  #
  #   ryan = Person.find(1)
  #   # Resource holding our newly created Person object
  #
  #   ryan.first = 'Rizzle'
  #   ryan.save                # => true
  #
  #   ryan.destroy             # => true
  #
  # As you can see, these are very similar to Active Record's lifecycle methods for database records.
  # You can read more about each of these methods in their respective documentation.
  #
  # === Custom REST methods
  #
  # Since simple CRUD/lifecycle methods can't accomplish every task, Active Resource also supports
  # defining your own custom REST methods. To invoke them, Active Resource provides the <tt>get</tt>,
  # <tt>post</tt>, <tt>put</tt> and <tt>\delete</tt> methods where you can specify a custom REST method
  # name to invoke.
  #
  #   # POST to the custom 'register' REST method, i.e. POST /people/new/register.xml.
  #   Person.new(:name => 'Ryan').post(:register)
  #   # => { :id => 1, :name => 'Ryan', :position => 'Clerk' }
  #
  #   # PUT an update by invoking the 'promote' REST method, i.e. PUT /people/1/promote.xml?position=Manager.
  #   Person.find(1).put(:promote, :position => 'Manager')
  #   # => { :id => 1, :name => 'Ryan', :position => 'Manager' }
  #
  #   # GET all the positions available, i.e. GET /people/positions.xml.
  #   Person.get(:positions)
  #   # => [{:name => 'Manager'}, {:name => 'Clerk'}]
  #
  #   # DELETE to 'fire' a person, i.e. DELETE /people/1/fire.xml.
  #   Person.find(1).delete(:fire)
  #
  # For more information on using custom REST methods, see the
  # ActiveResource::CustomMethods documentation.
  #
  # == Validations
  #
  # You can validate resources client side by overriding validation methods in the base class.
  #
  #   class Person < ActiveResource::Base
  #      self.site = "http://api.people.com:3000/"
  #      protected
  #        def validate
  #          errors.add("last", "has invalid characters") unless last =~ /[a-zA-Z]*/
  #        end
  #   end
  #
  # See the ActiveResource::Validations documentation for more information.
  #
  # == Authentication
  #
  # Many REST APIs will require authentication, usually in the form of basic
  # HTTP authentication.  Authentication can be specified by:
  #
  # === HTTP Basic Authentication
  # * putting the credentials in the URL for the +site+ variable.
  #
  #    class Person < ActiveResource::Base
  #      self.site = "http://ryan:password@api.people.com:3000/"
  #    end
  #
  # * defining +user+ and/or +password+ variables
  #
  #    class Person < ActiveResource::Base
  #      self.site = "http://api.people.com:3000/"
  #      self.user = "ryan"
  #      self.password = "password"
  #    end
  #
  # For obvious security reasons, it is probably best if such services are available
  # over HTTPS.
  #
  # Note: Some values cannot be provided in the URL passed to site.  e.g. email addresses
  # as usernames.  In those situations you should use the separate user and password option.
  #
  # === Certificate Authentication
  #
  # * End point uses an X509 certificate for authentication. <tt>See ssl_options=</tt> for all options.
  #
  #    class Person < ActiveResource::Base
  #      self.site = "https://secure.api.people.com/"
  #      self.ssl_options = {:cert         => OpenSSL::X509::Certificate.new(File.open(pem_file))
  #                          :key          => OpenSSL::PKey::RSA.new(File.open(pem_file)),
  #                          :ca_path      => "/path/to/OpenSSL/formatted/CA_Certs",
  #                          :verify_mode  => OpenSSL::SSL::VERIFY_PEER}
  #    end
  #
  #
  # == Errors & Validation
  #
  # Error handling and validation is handled in much the same manner as you're used to seeing in
  # Active Record.  Both the response code in the HTTP response and the body of the response are used to
  # indicate that an error occurred.
  #
  # === Resource errors
  #
  # When a GET is requested for a resource that does not exist, the HTTP <tt>404</tt> (Resource Not Found)
  # response code will be returned from the server which will raise an ActiveResource::ResourceNotFound
  # exception.
  #
  #   # GET http://api.people.com:3000/people/999.xml
  #   ryan = Person.find(999) # 404, raises ActiveResource::ResourceNotFound
  #
  # <tt>404</tt> is just one of the HTTP error response codes that Active Resource will handle with its own exception. The
  # following HTTP response codes will also result in these exceptions:
  #
  # * 200..399 - Valid response, no exception (other than 301, 302)
  # * 301, 302 - ActiveResource::Redirection
  # * 400 - ActiveResource::BadRequest
  # * 401 - ActiveResource::UnauthorizedAccess
  # * 403 - ActiveResource::ForbiddenAccess
  # * 404 - ActiveResource::ResourceNotFound
  # * 405 - ActiveResource::MethodNotAllowed
  # * 409 - ActiveResource::ResourceConflict
  # * 410 - ActiveResource::ResourceGone
  # * 422 - ActiveResource::ResourceInvalid (rescued by save as validation errors)
  # * 401..499 - ActiveResource::ClientError
  # * 500..599 - ActiveResource::ServerError
  # * Other - ActiveResource::ConnectionError
  #
  # These custom exceptions allow you to deal with resource errors more naturally and with more precision
  # rather than returning a general HTTP error.  For example:
  #
  #   begin
  #     ryan = Person.find(my_id)
  #   rescue ActiveResource::ResourceNotFound
  #     redirect_to :action => 'not_found'
  #   rescue ActiveResource::ResourceConflict, ActiveResource::ResourceInvalid
  #     redirect_to :action => 'new'
  #   end
  #
  # === Validation errors
  #
  # Active Resource supports validations on resources and will return errors if any of these validations fail
  # (e.g., "First name can not be blank" and so on).  These types of errors are denoted in the response by
  # a response code of <tt>422</tt> and an XML or JSON representation of the validation errors.  The save operation will
  # then fail (with a <tt>false</tt> return value) and the validation errors can be accessed on the resource in question.
  #
  #   ryan = Person.find(1)
  #   ryan.first # => ''
  #   ryan.save  # => false
  #
  #   # When
  #   # PUT http://api.people.com:3000/people/1.xml
  #   # or
  #   # PUT http://api.people.com:3000/people/1.json
  #   # is requested with invalid values, the response is:
  #   #
  #   # Response (422):
  #   # <errors type="array"><error>First cannot be empty</error></errors>
  #   # or
  #   # {"errors":["First cannot be empty"]}
  #   #
  #
  #   ryan.errors.invalid?(:first)  # => true
  #   ryan.errors.full_messages     # => ['First cannot be empty']
  #
  # Learn more about Active Resource's validation features in the ActiveResource::Validations documentation.
  #
  # === Timeouts
  #
  # Active Resource relies on HTTP to access RESTful APIs and as such is inherently susceptible to slow or
  # unresponsive servers. In such cases, your Active Resource method calls could \timeout. You can control the
  # amount of time before Active Resource times out with the +timeout+ variable.
  #
  #   class Person < ActiveResource::Base
  #     self.site = "http://api.people.com:3000/"
  #     self.timeout = 5
  #   end
  #
  # This sets the +timeout+ to 5 seconds. You can adjust the +timeout+ to a value suitable for the RESTful API
  # you are accessing. It is recommended to set this to a reasonably low value to allow your Active Resource
  # clients (especially if you are using Active Resource in a Rails application) to fail-fast (see
  # http://en.wikipedia.org/wiki/Fail-fast) rather than cause cascading failures that could incapacitate your
  # server.
  #
  # When a \timeout occurs, an ActiveResource::TimeoutError is raised. You should rescue from
  # ActiveResource::TimeoutError in your Active Resource method calls.
  #
  # Internally, Active Resource relies on Ruby's Net::HTTP library to make HTTP requests. Setting +timeout+
  # sets the <tt>read_timeout</tt> of the internal Net::HTTP instance to the same value. The default
  # <tt>read_timeout</tt> is 60 seconds on most Ruby implementations.
  class Base
    ##
    # :singleton-method:
    # The logger for diagnosing and tracing Active Resource calls.
    cattr_accessor :logger

    class << self
      # Creates a schema for this resource - setting the attributes that are
      # known prior to fetching an instance from the remote system.
      #
      # The schema helps define the set of <tt>known_attributes</tt> of the
      # current resource.
      #
      # There is no need to specify a schema for your Active Resource. If
      # you do not, the <tt>known_attributes</tt> will be guessed from the
      # instance attributes returned when an instance is fetched from the
      # remote system.
      #
      # example:
      # class Person < ActiveResource::Base
      #   schema do
      #     # define each attribute separately
      #     attribute 'name', :string
      #
      #     # or use the convenience methods and pass >=1 attribute names
      #     string  'eye_colour', 'hair_colour'
      #     integer 'age'
      #     float   'height', 'weight'
      #
      #     # unsupported types should be left as strings
      #     # overload the accessor methods if you need to convert them
      #     attribute 'created_at', 'string'
      #   end
      # end
      #
      # p = Person.new
      # p.respond_to? :name   # => true
      # p.respond_to? :age    # => true
      # p.name                # => nil
      # p.age                 # => nil
      #
      # j = Person.find_by_name('John') # <person><name>John</name><age>34</age><num_children>3</num_children></person>
      # j.respond_to? :name   # => true
      # j.respond_to? :age    # => true
      # j.name                # => 'John'
      # j.age                 # => '34'  # note this is a string!
      # j.num_children        # => '3'  # note this is a string!
      #
      # p.num_children        # => NoMethodError
      #
      # Attribute-types must be one of:
      #  string, integer, float
      #
      # Note: at present the attribute-type doesn't do anything, but stay
      # tuned...
      # Shortly it will also *cast* the value of the returned attribute.
      # ie:
      # j.age                 # => 34   # cast to an integer
      # j.weight              # => '65' # still a string!
      #
      def schema(&block)
        if block_given?
          schema_definition = Schema.new
          schema_definition.instance_eval(&block)

          # skip out if we didn't define anything
          return unless schema_definition.attrs.present?

          @schema ||= {}.with_indifferent_access
          @known_attributes ||= []

          schema_definition.attrs.each do |k,v|
            @schema[k] = v
            @known_attributes << k
          end

          schema
        else
          @schema ||= nil
        end
      end

      # Alternative, direct way to specify a <tt>schema</tt> for this
      # Resource. <tt>schema</tt> is more flexible, but this is quick
      # for a very simple schema.
      #
      # Pass the schema as a hash with the keys being the attribute-names
      # and the value being one of the accepted attribute types (as defined
      # in <tt>schema</tt>)
      #
      # example:
      #
      # class Person < ActiveResource::Base
      #   schema = {'name' => :string, 'age' => :integer }
      # end
      #
      # The keys/values can be strings or symbols. They will be converted to
      # strings.
      #
      def schema=(the_schema)
        unless the_schema.present?
          # purposefully nulling out the schema
          @schema = nil
          @known_attributes = []
          return
        end

        raise ArgumentError, "Expected a hash" unless the_schema.kind_of? Hash

        schema do
          the_schema.each {|k,v| attribute(k,v) }
        end
      end

      # Returns the list of known attributes for this resource, gathered
      # from the provided <tt>schema</tt>
      # Attributes that are known will cause your resource to return 'true'
      # when <tt>respond_to?</tt> is called on them. A known attribute will
      # return nil if not set (rather than <t>MethodNotFound</tt>); thus
      # known attributes can be used with <tt>validates_presence_of</tt>
      # without a getter-method.
      def known_attributes
        @known_attributes ||= []
      end

      # Gets the URI of the REST resources to map for this class.  The site variable is required for
      # Active Resource's mapping to work.
      def site
        # Not using superclass_delegating_reader because don't want subclasses to modify superclass instance
        #
        # With superclass_delegating_reader
        #
        #   Parent.site = 'http://anonymous@test.com'
        #   Subclass.site # => 'http://anonymous@test.com'
        #   Subclass.site.user = 'david'
        #   Parent.site # => 'http://david@test.com'
        #
        # Without superclass_delegating_reader (expected behaviour)
        #
        #   Parent.site = 'http://anonymous@test.com'
        #   Subclass.site # => 'http://anonymous@test.com'
        #   Subclass.site.user = 'david' # => TypeError: can't modify frozen object
        #
        if defined?(@site)
          @site
        elsif superclass != Object && superclass.site
          superclass.site.dup.freeze
        end
      end

      # Sets the URI of the REST resources to map for this class to the value in the +site+ argument.
      # The site variable is required for Active Resource's mapping to work.
      def site=(site)
        @connection = nil
        if site.nil?
          @site = nil
        else
          @site = create_site_uri_from(site)
          @user = uri_parser.unescape(@site.user) if @site.user
          @password = uri_parser.unescape(@site.password) if @site.password
        end
      end

      # Gets the \proxy variable if a proxy is required
      def proxy
        # Not using superclass_delegating_reader. See +site+ for explanation
        if defined?(@proxy)
          @proxy
        elsif superclass != Object && superclass.proxy
          superclass.proxy.dup.freeze
        end
      end

      # Sets the URI of the http proxy to the value in the +proxy+ argument.
      def proxy=(proxy)
        @connection = nil
        @proxy = proxy.nil? ? nil : create_proxy_uri_from(proxy)
      end

      # Gets the \user for REST HTTP authentication.
      def user
        # Not using superclass_delegating_reader. See +site+ for explanation
        if defined?(@user)
          @user
        elsif superclass != Object && superclass.user
          superclass.user.dup.freeze
        end
      end

      # Sets the \user for REST HTTP authentication.
      def user=(user)
        @connection = nil
        @user = user
      end

      # Gets the \password for REST HTTP authentication.
      def password
        # Not using superclass_delegating_reader. See +site+ for explanation
        if defined?(@password)
          @password
        elsif superclass != Object && superclass.password
          superclass.password.dup.freeze
        end
      end

      # Sets the \password for REST HTTP authentication.
      def password=(password)
        @connection = nil
        @password = password
      end

      def auth_type
        if defined?(@auth_type)
          @auth_type
        end
      end

      def auth_type=(auth_type)
        @connection = nil
        @auth_type = auth_type
      end

      # Sets the format that attributes are sent and received in from a mime type reference:
      #
      #   Person.format = :json
      #   Person.find(1) # => GET /people/1.json
      #
      #   Person.format = ActiveResource::Formats::XmlFormat
      #   Person.find(1) # => GET /people/1.xml
      #
      # Default format is <tt>:xml</tt>.
      def format=(mime_type_reference_or_format)
        format = mime_type_reference_or_format.is_a?(Symbol) ?
          ActiveResource::Formats[mime_type_reference_or_format] : mime_type_reference_or_format

        write_inheritable_attribute(:format, format)
        connection.format = format if site
      end

      # Returns the current format, default is ActiveResource::Formats::XmlFormat.
      def format
        read_inheritable_attribute(:format) || ActiveResource::Formats::XmlFormat
      end

      # Sets the number of seconds after which requests to the REST API should time out.
      def timeout=(timeout)
        @connection = nil
        @timeout = timeout
      end

      # Gets the number of seconds after which requests to the REST API should time out.
      def timeout
        if defined?(@timeout)
          @timeout
        elsif superclass != Object && superclass.timeout
          superclass.timeout
        end
      end

      # Options that will get applied to an SSL connection.
      #
      # * <tt>:key</tt> - An OpenSSL::PKey::RSA or OpenSSL::PKey::DSA object.
      # * <tt>:cert</tt> - An OpenSSL::X509::Certificate object as client certificate
      # * <tt>:ca_file</tt> - Path to a CA certification file in PEM format. The file can contrain several CA certificates.
      # * <tt>:ca_path</tt> - Path of a CA certification directory containing certifications in PEM format.
      # * <tt>:verify_mode</tt> - Flags for server the certification verification at begining of SSL/TLS session. (OpenSSL::SSL::VERIFY_NONE or OpenSSL::SSL::VERIFY_PEER is acceptable)
      # * <tt>:verify_callback</tt> - The verify callback for the server certification verification.
      # * <tt>:verify_depth</tt> - The maximum depth for the certificate chain verification.
      # * <tt>:cert_store</tt> - OpenSSL::X509::Store to verify peer certificate.
      # * <tt>:ssl_timeout</tt> -The SSL timeout in seconds.
      def ssl_options=(opts={})
        @connection   = nil
        @ssl_options  = opts
      end

      # Returns the SSL options hash.
      def ssl_options
        if defined?(@ssl_options)
          @ssl_options
        elsif superclass != Object && superclass.ssl_options
          superclass.ssl_options
        end
      end

      # An instance of ActiveResource::Connection that is the base \connection to the remote service.
      # The +refresh+ parameter toggles whether or not the \connection is refreshed at every request
      # or not (defaults to <tt>false</tt>).
      def connection(refresh = false)
        if defined?(@connection) || superclass == Object
          @connection = Connection.new(site, format) if refresh || @connection.nil?
          @connection.proxy = proxy if proxy
          @connection.user = user if user
          @connection.password = password if password
          @connection.auth_type = auth_type if auth_type
          @connection.timeout = timeout if timeout
          @connection.ssl_options = ssl_options if ssl_options
          @connection
        else
          superclass.connection
        end
      end

      def headers
        @headers ||= {}
      end

      # Do not include any modules in the default element name. This makes it easier to seclude ARes objects
      # in a separate namespace without having to set element_name repeatedly.
      attr_accessor_with_default(:element_name)    { ActiveSupport::Inflector.underscore(to_s.split("::").last) } #:nodoc:

      attr_accessor_with_default(:collection_name) { ActiveSupport::Inflector.pluralize(element_name) } #:nodoc:
      attr_accessor_with_default(:primary_key, 'id') #:nodoc:

      # Gets the \prefix for a resource's nested URL (e.g., <tt>prefix/collectionname/1.xml</tt>)
      # This method is regenerated at runtime based on what the \prefix is set to.
      def prefix(options={})
        default = site.path
        default << '/' unless default[-1..-1] == '/'
        # generate the actual method based on the current site path
        self.prefix = default
        prefix(options)
      end

      # An attribute reader for the source string for the resource path \prefix.  This
      # method is regenerated at runtime based on what the \prefix is set to.
      def prefix_source
        prefix # generate #prefix and #prefix_source methods first
        prefix_source
      end

      # Sets the \prefix for a resource's nested URL (e.g., <tt>prefix/collectionname/1.xml</tt>).
      # Default value is <tt>site.path</tt>.
      def prefix=(value = '/')
        # Replace :placeholders with '#{embedded options[:lookups]}'
        prefix_call = value.gsub(/:\w+/) { |key| "\#{options[#{key}]}" }

        # Clear prefix parameters in case they have been cached
        @prefix_parameters = nil

        # Redefine the new methods.
        code = <<-end_code
          def prefix_source() "#{value}" end
          def prefix(options={}) "#{prefix_call}" end
        end_code
        silence_warnings { instance_eval code, __FILE__, __LINE__ }
      rescue
        logger.error "Couldn't set prefix: #{$!}\n  #{code}" if logger
        raise
      end

      alias_method :set_prefix, :prefix=  #:nodoc:

      alias_method :set_element_name, :element_name=  #:nodoc:
      alias_method :set_collection_name, :collection_name=  #:nodoc:

      # Gets the element path for the given ID in +id+.  If the +query_options+ parameter is omitted, Rails
      # will split from the \prefix options.
      #
      # ==== Options
      # +prefix_options+ - A \hash to add a \prefix to the request for nested URLs (e.g., <tt>:account_id => 19</tt>
      #                    would yield a URL like <tt>/accounts/19/purchases.xml</tt>).
      # +query_options+ - A \hash to add items to the query string for the request.
      #
      # ==== Examples
      #   Post.element_path(1)
      #   # => /posts/1.xml
      #
      #   Comment.element_path(1, :post_id => 5)
      #   # => /posts/5/comments/1.xml
      #
      #   Comment.element_path(1, :post_id => 5, :active => 1)
      #   # => /posts/5/comments/1.xml?active=1
      #
      #   Comment.element_path(1, {:post_id => 5}, {:active => 1})
      #   # => /posts/5/comments/1.xml?active=1
      #
      def element_path(id, prefix_options = {}, query_options = nil)
        prefix_options, query_options = split_options(prefix_options) if query_options.nil?
        "#{prefix(prefix_options)}#{collection_name}/#{id}.#{format.extension}#{query_string(query_options)}"
      end

      # Gets the collection path for the REST resources.  If the +query_options+ parameter is omitted, Rails
      # will split from the +prefix_options+.
      #
      # ==== Options
      # * +prefix_options+ - A hash to add a prefix to the request for nested URLs (e.g., <tt>:account_id => 19</tt>
      #   would yield a URL like <tt>/accounts/19/purchases.xml</tt>).
      # * +query_options+ - A hash to add items to the query string for the request.
      #
      # ==== Examples
      #   Post.collection_path
      #   # => /posts.xml
      #
      #   Comment.collection_path(:post_id => 5)
      #   # => /posts/5/comments.xml
      #
      #   Comment.collection_path(:post_id => 5, :active => 1)
      #   # => /posts/5/comments.xml?active=1
      #
      #   Comment.collection_path({:post_id => 5}, {:active => 1})
      #   # => /posts/5/comments.xml?active=1
      #
      def collection_path(prefix_options = {}, query_options = nil)
        prefix_options, query_options = split_options(prefix_options) if query_options.nil?
        "#{prefix(prefix_options)}#{collection_name}.#{format.extension}#{query_string(query_options)}"
      end

      alias_method :set_primary_key, :primary_key=  #:nodoc:

      # Creates a new resource instance and makes a request to the remote service
      # that it be saved, making it equivalent to the following simultaneous calls:
      #
      #   ryan = Person.new(:first => 'ryan')
      #   ryan.save
      #
      # Returns the newly created resource.  If a failure has occurred an
      # exception will be raised (see <tt>save</tt>).  If the resource is invalid and
      # has not been saved then <tt>valid?</tt> will return <tt>false</tt>,
      # while <tt>new?</tt> will still return <tt>true</tt>.
      #
      # ==== Examples
      #   Person.create(:name => 'Jeremy', :email => 'myname@nospam.com', :enabled => true)
      #   my_person = Person.find(:first)
      #   my_person.email # => myname@nospam.com
      #
      #   dhh = Person.create(:name => 'David', :email => 'dhh@nospam.com', :enabled => true)
      #   dhh.valid? # => true
      #   dhh.new?   # => false
      #
      #   # We'll assume that there's a validation that requires the name attribute
      #   that_guy = Person.create(:name => '', :email => 'thatguy@nospam.com', :enabled => true)
      #   that_guy.valid? # => false
      #   that_guy.new?   # => true
      def create(attributes = {})
        self.new(attributes).tap { |resource| resource.save }
      end

      # Core method for finding resources.  Used similarly to Active Record's +find+ method.
      #
      # ==== Arguments
      # The first argument is considered to be the scope of the query.  That is, how many
      # resources are returned from the request.  It can be one of the following.
      #
      # * <tt>:one</tt> - Returns a single resource.
      # * <tt>:first</tt> - Returns the first resource found.
      # * <tt>:last</tt> - Returns the last resource found.
      # * <tt>:all</tt> - Returns every resource that matches the request.
      #
      # ==== Options
      #
      # * <tt>:from</tt> - Sets the path or custom method that resources will be fetched from.
      # * <tt>:params</tt> - Sets query and \prefix (nested URL) parameters.
      #
      # ==== Examples
      #   Person.find(1)
      #   # => GET /people/1.xml
      #
      #   Person.find(:all)
      #   # => GET /people.xml
      #
      #   Person.find(:all, :params => { :title => "CEO" })
      #   # => GET /people.xml?title=CEO
      #
      #   Person.find(:first, :from => :managers)
      #   # => GET /people/managers.xml
      #
      #   Person.find(:last, :from => :managers)
      #   # => GET /people/managers.xml
      #
      #   Person.find(:all, :from => "/companies/1/people.xml")
      #   # => GET /companies/1/people.xml
      #
      #   Person.find(:one, :from => :leader)
      #   # => GET /people/leader.xml
      #
      #   Person.find(:all, :from => :developers, :params => { :language => 'ruby' })
      #   # => GET /people/developers.xml?language=ruby
      #
      #   Person.find(:one, :from => "/companies/1/manager.xml")
      #   # => GET /companies/1/manager.xml
      #
      #   StreetAddress.find(1, :params => { :person_id => 1 })
      #   # => GET /people/1/street_addresses/1.xml
      #
      # == Failure or missing data
      #   A failure to find the requested object raises a ResourceNotFound
      #   exception if the find was called with an id.
      #   With any other scope, find returns nil when no data is returned.
      #
      #   Person.find(1)
      #   # => raises ResourcenotFound
      #
      #   Person.find(:all)
      #   Person.find(:first)
      #   Person.find(:last)
      #   # => nil
      def find(*arguments)
        scope   = arguments.slice!(0)
        options = arguments.slice!(0) || {}

        case scope
          when :all   then find_every(options)
          when :first then find_every(options).first
          when :last  then find_every(options).last
          when :one   then find_one(options)
          else             find_single(scope, options)
        end
      end


      # A convenience wrapper for <tt>find(:first, *args)</tt>. You can pass
      # in all the same arguments to this method as you can to
      # <tt>find(:first)</tt>.
      def first(*args)
        find(:first, *args)
      end

      # A convenience wrapper for <tt>find(:last, *args)</tt>. You can pass
      # in all the same arguments to this method as you can to
      # <tt>find(:last)</tt>.
      def last(*args)
        find(:last, *args)
      end

      # This is an alias for find(:all).  You can pass in all the same
      # arguments to this method as you can to <tt>find(:all)</tt>
      def all(*args)
        find(:all, *args)
      end


      # Deletes the resources with the ID in the +id+ parameter.
      #
      # ==== Options
      # All options specify \prefix and query parameters.
      #
      # ==== Examples
      #   Event.delete(2) # sends DELETE /events/2
      #
      #   Event.create(:name => 'Free Concert', :location => 'Community Center')
      #   my_event = Event.find(:first) # let's assume this is event with ID 7
      #   Event.delete(my_event.id) # sends DELETE /events/7
      #
      #   # Let's assume a request to events/5/cancel.xml
      #   Event.delete(params[:id]) # sends DELETE /events/5
      def delete(id, options = {})
        connection.delete(element_path(id, options))
      end

      # Asserts the existence of a resource, returning <tt>true</tt> if the resource is found.
      #
      # ==== Examples
      #   Note.create(:title => 'Hello, world.', :body => 'Nothing more for now...')
      #   Note.exists?(1) # => true
      #
      #   Note.exists(1349) # => false
      def exists?(id, options = {})
        if id
          prefix_options, query_options = split_options(options[:params])
          path = element_path(id, prefix_options, query_options)
          response = connection.head(path, headers)
          response.code.to_i == 200
        end
        # id && !find_single(id, options).nil?
      rescue ActiveResource::ResourceNotFound, ActiveResource::ResourceGone
        false
      end

      private
        # Find every resource
        def find_every(options)
          begin
            case from = options[:from]
            when Symbol
              instantiate_collection(get(from, options[:params]))
            when String
              path = "#{from}#{query_string(options[:params])}"
              instantiate_collection(connection.get(path, headers) || [])
            else
              prefix_options, query_options = split_options(options[:params])
              path = collection_path(prefix_options, query_options)
              instantiate_collection( (connection.get(path, headers) || []), prefix_options )
            end
          rescue ActiveResource::ResourceNotFound
            # Swallowing ResourceNotFound exceptions and return nil - as per
            # ActiveRecord.
            nil
          end
        end

        # Find a single resource from a one-off URL
        def find_one(options)
          case from = options[:from]
          when Symbol
            instantiate_record(get(from, options[:params]))
          when String
            path = "#{from}#{query_string(options[:params])}"
            instantiate_record(connection.get(path, headers))
          end
        end

        # Find a single resource from the default URL
        def find_single(scope, options)
          prefix_options, query_options = split_options(options[:params])
          path = element_path(scope, prefix_options, query_options)
          instantiate_record(connection.get(path, headers), prefix_options)
        end

        def instantiate_collection(collection, prefix_options = {})
          collection.collect! { |record| instantiate_record(record, prefix_options) }
        end

        def instantiate_record(record, prefix_options = {})
          new(record).tap do |resource|
            resource.prefix_options = prefix_options
          end
        end


        # Accepts a URI and creates the site URI from that.
        def create_site_uri_from(site)
          site.is_a?(URI) ? site.dup : uri_parser.parse(site)
        end

        # Accepts a URI and creates the proxy URI from that.
        def create_proxy_uri_from(proxy)
          proxy.is_a?(URI) ? proxy.dup : uri_parser.parse(proxy)
        end

        # contains a set of the current prefix parameters.
        def prefix_parameters
          @prefix_parameters ||= prefix_source.scan(/:\w+/).map { |key| key[1..-1].to_sym }.to_set
        end

        # Builds the query string for the request.
        def query_string(options)
          "?#{options.to_query}" unless options.nil? || options.empty?
        end

        # split an option hash into two hashes, one containing the prefix options,
        # and the other containing the leftovers.
        def split_options(options = {})
          prefix_options, query_options = {}, {}

          (options || {}).each do |key, value|
            next if key.blank?
            (prefix_parameters.include?(key.to_sym) ? prefix_options : query_options)[key.to_sym] = value
          end

          [ prefix_options, query_options ]
        end

        def uri_parser
          @uri_parser ||= URI.const_defined?(:Parser) ? URI::Parser.new : URI
        end
    end

    attr_accessor :attributes #:nodoc:
    attr_accessor :prefix_options #:nodoc:

    # If no schema has been defined for the class (see
    # <tt>ActiveResource::schema=</tt>), the default automatic schema is
    # generated from the current instance's attributes
    def schema
      self.class.schema || self.attributes
    end

    # This is a list of known attributes for this resource. Either
    # gathered fromthe provided <tt>schema</tt>, or from the attributes
    # set on this instance after it has been fetched from the remote system.
    def known_attributes
      self.class.known_attributes + self.attributes.keys.map(&:to_s)
    end


    # Constructor method for \new resources; the optional +attributes+ parameter takes a \hash
    # of attributes for the \new resource.
    #
    # ==== Examples
    #   my_course = Course.new
    #   my_course.name = "Western Civilization"
    #   my_course.lecturer = "Don Trotter"
    #   my_course.save
    #
    #   my_other_course = Course.new(:name => "Philosophy: Reason and Being", :lecturer => "Ralph Cling")
    #   my_other_course.save
    def initialize(attributes = {})
      @attributes     = {}.with_indifferent_access
      @prefix_options = {}
      load(attributes)
    end

    # Returns a \clone of the resource that hasn't been assigned an +id+ yet and
    # is treated as a \new resource.
    #
    #   ryan = Person.find(1)
    #   not_ryan = ryan.clone
    #   not_ryan.new?  # => true
    #
    # Any active resource member attributes will NOT be cloned, though all other
    # attributes are.  This is to prevent the conflict between any +prefix_options+
    # that refer to the original parent resource and the newly cloned parent
    # resource that does not exist.
    #
    #   ryan = Person.find(1)
    #   ryan.address = StreetAddress.find(1, :person_id => ryan.id)
    #   ryan.hash = {:not => "an ARes instance"}
    #
    #   not_ryan = ryan.clone
    #   not_ryan.new?            # => true
    #   not_ryan.address         # => NoMethodError
    #   not_ryan.hash            # => {:not => "an ARes instance"}
    def clone
      # Clone all attributes except the pk and any nested ARes
      cloned = attributes.reject {|k,v| k == self.class.primary_key || v.is_a?(ActiveResource::Base)}.inject({}) do |attrs, (k, v)|
        attrs[k] = v.clone
        attrs
      end
      # Form the new resource - bypass initialize of resource with 'new' as that will call 'load' which
      # attempts to convert hashes into member objects and arrays into collections of objects.  We want
      # the raw objects to be cloned so we bypass load by directly setting the attributes hash.
      resource = self.class.new({})
      resource.prefix_options = self.prefix_options
      resource.send :instance_variable_set, '@attributes', cloned
      resource
    end


    # Returns +true+ if this object hasn't yet been saved, otherwise, returns +false+.
    #
    # ==== Examples
    #   not_new = Computer.create(:brand => 'Apple', :make => 'MacBook', :vendor => 'MacMall')
    #   not_new.new? # => false
    #
    #   is_new = Computer.new(:brand => 'IBM', :make => 'Thinkpad', :vendor => 'IBM')
    #   is_new.new? # => true
    #
    #   is_new.save
    #   is_new.new? # => false
    #
    def new?
      id.nil?
    end
    alias :new_record? :new?

    # Gets the <tt>\id</tt> attribute of the resource.
    def id
      attributes[self.class.primary_key]
    end

    # Sets the <tt>\id</tt> attribute of the resource.
    def id=(id)
      attributes[self.class.primary_key] = id
    end

    # Allows Active Resource objects to be used as parameters in Action Pack URL generation.
    def to_param
      id && id.to_s
    end

    # Test for equality.  Resource are equal if and only if +other+ is the same object or
    # is an instance of the same class, is not <tt>new?</tt>, and has the same +id+.
    #
    # ==== Examples
    #   ryan = Person.create(:name => 'Ryan')
    #   jamie = Person.create(:name => 'Jamie')
    #
    #   ryan == jamie
    #   # => false (Different name attribute and id)
    #
    #   ryan_again = Person.new(:name => 'Ryan')
    #   ryan == ryan_again
    #   # => false (ryan_again is new?)
    #
    #   ryans_clone = Person.create(:name => 'Ryan')
    #   ryan == ryans_clone
    #   # => false (Different id attributes)
    #
    #   ryans_twin = Person.find(ryan.id)
    #   ryan == ryans_twin
    #   # => true
    #
    def ==(other)
      other.equal?(self) || (other.instance_of?(self.class) && other.id == id && other.prefix_options == prefix_options)
    end

    # Tests for equality (delegates to ==).
    def eql?(other)
      self == other
    end

    # Delegates to id in order to allow two resources of the same type and \id to work with something like:
    #   [Person.find(1), Person.find(2)] & [Person.find(1), Person.find(4)] # => [Person.find(1)]
    def hash
      id.hash
    end

    # Duplicates the current resource without saving it.
    #
    # ==== Examples
    #   my_invoice = Invoice.create(:customer => 'That Company')
    #   next_invoice = my_invoice.dup
    #   next_invoice.new? # => true
    #
    #   next_invoice.save
    #   next_invoice == my_invoice # => false (different id attributes)
    #
    #   my_invoice.customer   # => That Company
    #   next_invoice.customer # => That Company
    def dup
      self.class.new.tap do |resource|
        resource.attributes     = @attributes
        resource.prefix_options = @prefix_options
      end
    end

    # Saves (+POST+) or \updates (+PUT+) a resource.  Delegates to +create+ if the object is \new,
    # +update+ if it exists. If the response to the \save includes a body, it will be assumed that this body
    # is XML for the final object as it looked after the \save (which would include attributes like +created_at+
    # that weren't part of the original submit).
    #
    # ==== Examples
    #   my_company = Company.new(:name => 'RoleModel Software', :owner => 'Ken Auer', :size => 2)
    #   my_company.new? # => true
    #   my_company.save # sends POST /companies/ (create)
    #
    #   my_company.new? # => false
    #   my_company.size = 10
    #   my_company.save # sends PUT /companies/1 (update)
    def save
      new? ? create : update
    end

    # Saves the resource.
    #
    # If the resource is new, it is created via +POST+, otherwise the
    # existing resource is updated via +PUT+.
    #
    # With <tt>save!</tt> validations always run. If any of them fail
    # ActiveResource::ResourceInvalid gets raised, and nothing is POSTed to
    # the remote system.
    # See ActiveResource::Validations for more information.
    #
    # There's a series of callbacks associated with <tt>save!</tt>. If any
    # of the <tt>before_*</tt> callbacks return +false+ the action is
    # cancelled and <tt>save!</tt> raises ActiveResource::ResourceInvalid.
    def save!
      save || raise(ResourceInvalid.new(self))
    end

    # Deletes the resource from the remote service.
    #
    # ==== Examples
    #   my_id = 3
    #   my_person = Person.find(my_id)
    #   my_person.destroy
    #   Person.find(my_id) # 404 (Resource Not Found)
    #
    #   new_person = Person.create(:name => 'James')
    #   new_id = new_person.id # => 7
    #   new_person.destroy
    #   Person.find(new_id) # 404 (Resource Not Found)
    def destroy
      connection.delete(element_path, self.class.headers)
    end

    # Evaluates to <tt>true</tt> if this resource is not <tt>new?</tt> and is
    # found on the remote service.  Using this method, you can check for
    # resources that may have been deleted between the object's instantiation
    # and actions on it.
    #
    # ==== Examples
    #   Person.create(:name => 'Theodore Roosevelt')
    #   that_guy = Person.find(:first)
    #   that_guy.exists? # => true
    #
    #   that_lady = Person.new(:name => 'Paul Bean')
    #   that_lady.exists? # => false
    #
    #   guys_id = that_guy.id
    #   Person.delete(guys_id)
    #   that_guy.exists? # => false
    def exists?
      !new? && self.class.exists?(to_param, :params => prefix_options)
    end

    # Converts the resource to an XML string representation.
    #
    # ==== Options
    # The +options+ parameter is handed off to the +to_xml+ method on each
    # attribute, so it has the same options as the +to_xml+ methods in
    # Active Support.
    #
    # * <tt>:indent</tt> - Set the indent level for the XML output (default is +2+).
    # * <tt>:dasherize</tt> - Boolean option to determine whether or not element names should
    #   replace underscores with dashes (default is <tt>false</tt>).
    # * <tt>:skip_instruct</tt> - Toggle skipping the +instruct!+ call on the XML builder
    #   that generates the XML declaration (default is <tt>false</tt>).
    #
    # ==== Examples
    #   my_group = SubsidiaryGroup.find(:first)
    #   my_group.to_xml
    #   # => <?xml version="1.0" encoding="UTF-8"?>
    #   #    <subsidiary_group> [...] </subsidiary_group>
    #
    #   my_group.to_xml(:dasherize => true)
    #   # => <?xml version="1.0" encoding="UTF-8"?>
    #   #    <subsidiary-group> [...] </subsidiary-group>
    #
    #   my_group.to_xml(:skip_instruct => true)
    #   # => <subsidiary_group> [...] </subsidiary_group>
    def to_xml(options={})
      attributes.to_xml({:root => self.class.element_name}.merge(options))
    end

    # Coerces to a hash for JSON encoding.
    #
    # ==== Options
    # The +options+ are passed to the +to_json+ method on each
    # attribute, so the same options as the +to_json+ methods in
    # Active Support.
    #
    # * <tt>:only</tt> - Only include the specified attribute or list of
    #   attributes in the serialized output. Attribute names must be specified
    #   as strings.
    # * <tt>:except</tt> - Do not include the specified attribute or list of
    #   attributes in the serialized output. Attribute names must be specified
    #   as strings.
    #
    # ==== Examples
    #   person = Person.new(:first_name => "Jim", :last_name => "Smith")
    #   person.to_json
    #   # => {"first_name": "Jim", "last_name": "Smith"}
    #
    #   person.to_json(:only => ["first_name"])
    #   # => {"first_name": "Jim"}
    #
    #   person.to_json(:except => ["first_name"])
    #   # => {"last_name": "Smith"}
    def as_json(options = nil)
      attributes.as_json(options)
    end

    # Returns the serialized string representation of the resource in the configured
    # serialization format specified in ActiveResource::Base.format. The options
    # applicable depend on the configured encoding format.
    def encode(options={})
      case self.class.format
        when ActiveResource::Formats::XmlFormat
          self.class.format.encode(attributes, {:root => self.class.element_name}.merge(options))
        else
          self.class.format.encode(attributes, options)
      end
    end

    # A method to \reload the attributes of this object from the remote web service.
    #
    # ==== Examples
    #   my_branch = Branch.find(:first)
    #   my_branch.name # => "Wislon Raod"
    #
    #   # Another client fixes the typo...
    #
    #   my_branch.name # => "Wislon Raod"
    #   my_branch.reload
    #   my_branch.name # => "Wilson Road"
    def reload
      self.load(self.class.find(to_param, :params => @prefix_options).attributes)
    end

    # A method to manually load attributes from a \hash. Recursively loads collections of
    # resources.  This method is called in +initialize+ and +create+ when a \hash of attributes
    # is provided.
    #
    # ==== Examples
    #   my_attrs = {:name => 'J&J Textiles', :industry => 'Cloth and textiles'}
    #   my_attrs = {:name => 'Marty', :colors => ["red", "green", "blue"]}
    #
    #   the_supplier = Supplier.find(:first)
    #   the_supplier.name # => 'J&M Textiles'
    #   the_supplier.load(my_attrs)
    #   the_supplier.name('J&J Textiles')
    #
    #   # These two calls are the same as Supplier.new(my_attrs)
    #   my_supplier = Supplier.new
    #   my_supplier.load(my_attrs)
    #
    #   # These three calls are the same as Supplier.create(my_attrs)
    #   your_supplier = Supplier.new
    #   your_supplier.load(my_attrs)
    #   your_supplier.save
    def load(attributes)
      raise ArgumentError, "expected an attributes Hash, got #{attributes.inspect}" unless attributes.is_a?(Hash)
      @prefix_options, attributes = split_options(attributes)
      attributes.each do |key, value|
        @attributes[key.to_s] =
          case value
            when Array
              resource = find_or_create_resource_for_collection(key)
              value.map do |attrs|
                if attrs.is_a?(String) || attrs.is_a?(Numeric)
                  attrs.duplicable? ? attrs.dup : attrs
                else
                  resource.new(attrs)
                end
              end
            when Hash
              resource = find_or_create_resource_for(key)
              resource.new(value)
            else
              value.dup rescue value
          end
      end
      self
    end

    # Updates a single attribute and then saves the object.
    #
    # Note: Unlike ActiveRecord::Base.update_attribute, this method <b>is</b>
    # subject to normal validation routines as an update sends the whole body
    # of the resource in the request.  (See Validations).
    #
    # As such, this method is equivalent to calling update_attributes with a single attribute/value pair.
    #
    # If the saving fails because of a connection or remote service error, an
    # exception will be raised.  If saving fails because the resource is
    # invalid then <tt>false</tt> will be returned.
    def update_attribute(name, value)
      self.send("#{name}=".to_sym, value)
      self.save
    end

    # Updates this resource with all the attributes from the passed-in Hash
    # and requests that the record be saved.
    #
    # If the saving fails because of a connection or remote service error, an
    # exception will be raised.  If saving fails because the resource is
    # invalid then <tt>false</tt> will be returned.
    #
    # Note: Though this request can be made with a partial set of the
    # resource's attributes, the full body of the request will still be sent
    # in the save request to the remote service.
    def update_attributes(attributes)
      load(attributes) && save
    end

    # For checking <tt>respond_to?</tt> without searching the attributes (which is faster).
    alias_method :respond_to_without_attributes?, :respond_to?

    # A method to determine if an object responds to a message (e.g., a method call). In Active Resource, a Person object with a
    # +name+ attribute can answer <tt>true</tt> to <tt>my_person.respond_to?(:name)</tt>, <tt>my_person.respond_to?(:name=)</tt>, and
    # <tt>my_person.respond_to?(:name?)</tt>.
    def respond_to?(method, include_priv = false)
      method_name = method.to_s
      if attributes.nil?
        super
<<<<<<< HEAD
      elsif attributes.has_key?(method_name)
=======
      elsif known_attributes.include?(method_name)
>>>>>>> b354496b
        true
      elsif method_name =~ /(?:=|\?)$/ && attributes.include?($`)
        true
      else
        # super must be called at the end of the method, because the inherited respond_to?
        # would return true for generated readers, even if the attribute wasn't present
        super
      end
    end

    protected
      def connection(refresh = false)
        self.class.connection(refresh)
      end

      # Update the resource on the remote service.
      def update
        connection.put(element_path(prefix_options), encode, self.class.headers).tap do |response|
          load_attributes_from_response(response)
        end
      end

      # Create (i.e., \save to the remote service) the \new resource.
      def create
        connection.post(collection_path, encode, self.class.headers).tap do |response|
          self.id = id_from_response(response)
          load_attributes_from_response(response)
        end
      end

      def load_attributes_from_response(response)
        if response['Content-Length'] != "0" && response.body.strip.size > 0
          load(self.class.format.decode(response.body))
        end
      end

      # Takes a response from a typical create post and pulls the ID out
      def id_from_response(response)
        response['Location'][/\/([^\/]*?)(\.\w+)?$/, 1] if response['Location']
      end

      def element_path(options = nil)
        self.class.element_path(to_param, options || prefix_options)
      end

      def collection_path(options = nil)
        self.class.collection_path(options || prefix_options)
      end

    private
      # Tries to find a resource for a given collection name; if it fails, then the resource is created
      def find_or_create_resource_for_collection(name)
        find_or_create_resource_for(ActiveSupport::Inflector.singularize(name.to_s))
      end

      # Tries to find a resource in a non empty list of nested modules
      # Raises a NameError if it was not found in any of the given nested modules
      def find_resource_in_modules(resource_name, module_names)
        receiver = Object
        namespaces = module_names[0, module_names.size-1].map do |module_name|
          receiver = receiver.const_get(module_name)
        end
        if namespace = namespaces.reverse.detect { |ns| ns.const_defined?(resource_name) }
          return namespace.const_get(resource_name)
        else
          raise NameError
        end
      end

      # Tries to find a resource for a given name; if it fails, then the resource is created
      def find_or_create_resource_for(name)
        resource_name = name.to_s.camelize
        ancestors = self.class.name.split("::")
        if ancestors.size > 1
          find_resource_in_modules(resource_name, ancestors)
        else
          self.class.const_get(resource_name)
        end
      rescue NameError
        if self.class.const_defined?(resource_name)
          resource = self.class.const_get(resource_name)
        else
          resource = self.class.const_set(resource_name, Class.new(ActiveResource::Base))
        end
        resource.prefix = self.class.prefix
        resource.site   = self.class.site
        resource
      end

      def split_options(options = {})
        self.class.__send__(:split_options, options)
      end

      def method_missing(method_symbol, *arguments) #:nodoc:
        method_name = method_symbol.to_s

        if method_name =~ /(=|\?)$/
          case $1
          when "="
            attributes[$`] = arguments.first
          when "?"
            attributes[$`]
          end
        else
<<<<<<< HEAD
          attributes.include?(method_name) ? attributes[method_name] : super
=======
          return attributes[method_name] if attributes.include?(method_name)
          # not set right now but we know about it
          return nil if known_attributes.include?(method_name)
          super
>>>>>>> b354496b
        end
      end
  end

  class Base
    extend ActiveModel::Naming
    include CustomMethods, Observing, Validations
  end
end<|MERGE_RESOLUTION|>--- conflicted
+++ resolved
@@ -1293,11 +1293,7 @@
       method_name = method.to_s
       if attributes.nil?
         super
-<<<<<<< HEAD
-      elsif attributes.has_key?(method_name)
-=======
       elsif known_attributes.include?(method_name)
->>>>>>> b354496b
         true
       elsif method_name =~ /(?:=|\?)$/ && attributes.include?($`)
         true
@@ -1402,14 +1398,10 @@
             attributes[$`]
           end
         else
-<<<<<<< HEAD
-          attributes.include?(method_name) ? attributes[method_name] : super
-=======
           return attributes[method_name] if attributes.include?(method_name)
           # not set right now but we know about it
           return nil if known_attributes.include?(method_name)
           super
->>>>>>> b354496b
         end
       end
   end
