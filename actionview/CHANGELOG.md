<<<<<<< HEAD
*   Bring `cache_digest` rake tasks up-to-date with the latest API changes

    *Jiri Pospisil*


## Rails 4.1.2 (unreleased) ##
=======
## Rails 4.1.2 (June 26, 2014) ##
>>>>>>> 0690f6f3

*   Change `asset_path` to use File.join to create proper paths.

        https://some.host.com//assets/some.js

    becomes

        https://some.host.com/assets/some.js

    *Peter Schröder*

*   `collection_check_boxes` respects `:index` option for the hidden field name.

    Fixes #14147.

    *Vasiliy Ermolovich*

*   `date_select` helper with option `with_css_classes: true` does not overwrite other classes.

    *Izumi Wong-Horiuchi*


## Rails 4.1.1 (May 6, 2014) ##

*   No changes.


## Rails 4.1.0 (April 8, 2014) ##

*   Fixed ActionView::Digestor template lookup to use the lookup_context exclusively, and not rely on the passed-in format.
    This unfortunately means that the cache_key changed, so upgrading will invalidate all prior caches. Take note if you rely
    heavily on caching in production when you push this live.

    *DHH*

*   `number_to_percentage` does not crash with `Float::NAN` or `Float::INFINITY`
    as input.

    Fixes #14405.

    *Yves Senn*

*   Take variants into account when calculating template digests in ActionView::Digestor.

    The arguments to ActionView::Digestor#digest are now being passed as a hash
    to support variants and allow more flexibility in the future. The support for
    regular (required) arguments is deprecated and will be removed in Rails 5.0 or later.

    *Piotr Chmolowski, Łukasz Strzałkowski*

*   Fix a problem where the default options for the `button_tag` helper were not
    being applied correctly.

    Fixes #14255.

    *Sergey Prikhodko*

*   Fix ActionView label translation for more than 10 nested elements.

    *Vladimir Krylov*

*   Added `:plain`, `:html` and `:body` options for `render` method. Please see
    the ActionPack release notes for more detail.

    *Prem Sichanugrist*

*   Date select helpers accept a format string for the months selector via the
    new option `:month_format_string`.

    When rendered, the format string gets passed keys `:number` (integer), and
    `:name` (string), in order to be able to interpolate them as in

        '%{name} (%<number>02d)'

    for example.

    This option is motivated by #13618.

    *Xavier Noria*

*   Added `config.action_view.raise_on_missing_translations` to define whether an
    error should be raised for missing translations.

    Fixes #13196.

    *Kassio Borges*

*   Improved ERB dependency detection. New argument types and formattings for the `render`
    calls can be matched.

    Fixes #13074, #13116.

    *João Britto*

*   Use `display:none` instead of `display:inline` for hidden fields.

    Fixes #6403.

    *Gaelian Ditchburn*

*   The `video_tag` helper now accepts a number for `:size`.

    The `:size` option of the `video_tag` helper now can be specified
    with a stringified number. The `width` and `height` attributes of
    the generated tag will be the same.

    *Kuldeep Aggarwal*

*   Escape format, negative_format and units options of number helpers

    Fixes: CVE-2014-0081

*   A Cycle object should accept an array and cycle through it as it would with a set of
    comma-separated objects.

        arr = [1,2,3]
        cycle(arr) # => '1'
        cycle(arr) # => '2'
        cycle(arr) # => '3'

    Previously, it would return the array as a string, because it took the array as a
    single object:

        arr = [1,2,3]
        cycle(arr) # => '[1,2,3]'
        cycle(arr) # => '[1,2,3]'
        cycle(arr) # => '[1,2,3]'

    *Kristian Freeman*

*   Label tags generated by collection helpers only inherit the `:index` and
    `:namespace` from the input, because only these attributes modify the
    `for` attribute of the label. Also, the input attributes don't have
    precedence over the label attributes anymore.

    Before:

        collection = [[1, true, { class: 'foo' }]]
        f.collection_check_boxes :options, collection, :second, :first do |b|
          b.label(class: 'my_custom_class')
        end

        # => <label class="foo" for="user_active_true">1</label>

    After:

        collection = [[1, true, { class: 'foo' }]]
        f.collection_check_boxes :options, collection, :second, :first do |b|
          b.label(class: 'my_custom_class')
        end

        # => <label class="my_custom_class" for="user_active_true">1</label>

    *Andriel Nuernberg*

*   Fix a long-standing bug in `json_escape` that caused quotation marks to be stripped.
    This method also escapes the \u2028 and \u2029 unicode newline characters which are
    treated as \n in JavaScript. This matches the behaviour of the AS::JSON encoder. (The
    original change in the encoder was introduced in #10534.)

    *Godfrey Chan*

*   `ActionView::MissingTemplate` includes underscore when raised for a partial.

    Fixes #13002.

    *Yves Senn*

*   Use `set_backtrace` instead of instance variable `@backtrace` in ActionView exceptions.

    *Shimpei Makimoto*

*   Fix `simple_format` escapes own output when passing `sanitize: true`.

    *Paul Seidemann*

*   Ensure `ActionView::Digestor.cache` is correctly cleaned up when
    combining recursive templates with `ActionView::Resolver.caching = false`.

    *wyaeld*

*   Fix `collection_check_boxes` so the generated hidden input correctly uses the
    name attribute provided in the options hash.

    *Angel N. Sciortino*

*   Fix some edge cases for the AV `select` helper with the `:selected` option.

    *Bogdan Gusiev*

*   Enable passing a block to the `select` helper.

    Example:

        <%= select(report, "campaign_ids") do %>
          <% available_campaigns.each do |c| -%>
            <%= content_tag(:option, c.name, value: c.id, data: { tags: c.tags.to_json }) %>
          <% end -%>
        <% end -%>

    *Bogdan Gusiev*

*   Handle `:namespace` form option in collection labels.

    *Vasiliy Ermolovich*

*   Fix `form_for` when both `namespace` and `as` options are present.

    The `as` option no longer overwrites the `namespace` option when
    generating an HTML id attribute of the form element.

    *Adam Niedzielski*

*   Fix `excerpt` when `:separator` is `nil`.

    *Paul Nikitochkin*

*   Only cache template digests if `config.cache_template_loading` is true.

    *Josh Lauer*, *Justin Ridgewell*

*   Fix a bug where the lookup details were not being taken into account
    when caching the digest of a template - changes to the details now
    cause a different cache key to be used.

    *Daniel Schierbeck*

*   Added an `extname` hash option to the `javascript_include_tag` method.

    Before:

        javascript_include_tag('templates.jst')
        # => <script src="/javascripts/templates.jst.js"></script>

    After:

        javascript_include_tag('templates.jst', extname: false )
        # => <script src="/javascripts/templates.jst"></script>

    *Nathan Stitt*

*   Fix `current_page?` when the URL contains escaped characters and the
    original URL is using the hexadecimal lowercased.

    *Rafael Mendonça França*

*   Fix `text_area` to behave like `text_field` when `nil` is given as a
    value.

    Before:

        f.text_field :field, value: nil #=> <input value="">
        f.text_area :field, value: nil  #=> <textarea>value of field</textarea>

    After:

        f.text_area :field, value: nil  #=> <textarea></textarea>

    *Joel Cogen*

*   Allow `grouped_options_for_select` to optionally contain html attributes
    as the last element of the array.

        grouped_options_for_select(
          [["North America", [['United States','US'],"Canada"], data: { foo: 'bar' }]]
        )

    *Vasiliy Ermolovich*

*   Fix default rendered format problem when calling `render` without :content_type option.
    It should return :html. Fix #11393.

    *Gleb Mazovetskiy*, *Oleg*, *kennyj*

*   Fix `link_to` with block and url hashes.

    Before:

        link_to(action: 'bar', controller: 'foo') { content_tag(:span, 'Example site') }
        # => "<a action=\"bar\" controller=\"foo\"><span>Example site</span></a>"

    After:

        link_to(action: 'bar', controller: 'foo') { content_tag(:span, 'Example site') }
        # => "<a href=\"/foo/bar\"><span>Example site</span></a>"

    *Murahashi Sanemat Kenichi*

*   Fix "Stack Level Too Deep" error when rendering recursive partials.

    Fixes #11340.

    *Rafael Mendonça França*

*   Added an `enforce_utf8` hash option for `form_tag` method.

    Control to output a hidden input tag with name `utf8` without monkey
    patching.

    Before:

        form_tag
        # => '<form>..<input name="utf8" type="hidden" value="&#x2713;" />..</form>'

    After:

        form_tag
        # => '<form>..<input name="utf8" type="hidden" value="&#x2713;" />..</form>'

        form_tag({}, { :enforce_utf8 => false })
        # => '<form>....</form>'

    *ma2gedev*

*   Remove the deprecated `include_seconds` argument from `distance_of_time_in_words`,
    pass in an `:include_seconds` hash option to use this feature.

    *Carlos Antonio da Silva*

*   Remove deprecated block passing to `FormBuilder#new`.

    *Vipul A M*

*   Pick `DateField` `DateTimeField` and `ColorField` values from stringified options
    allowing use of symbol keys with helpers.

    *Jon Rowe*

*   Remove the deprecated `prompt` argument from `grouped_options_for_select`,
    pass in a `:prompt` hash option to use this feature.

    *kennyj*

*   Always escape the result of `link_to_unless` methods.

    Before:

        link_to_unless(true, '<b>Showing</b>', 'github.com')
        # => "<b>Showing</b>"

    After:

        link_to_unless(true, '<b>Showing</b>', 'github.com')
        # => "&lt;b&gt;Showing&lt;/b&gt;"

    *dtaniwaki*

*   Use a case insensitive URI Regexp for #asset_path.

    This fixes a problem where the same asset path using different cases
    was generating different URIs.

    Before:

        image_tag("HTTP://google.com")
        # => "<img alt=\"Google\" src=\"/assets/HTTP://google.com\" />"
        image_tag("http://google.com")
        # => "<img alt=\"Google\" src=\"http://google.com\" />"

    After:

        image_tag("HTTP://google.com")
        # => "<img alt=\"Google\" src=\"HTTP://google.com\" />"
        image_tag("http://google.com")
        # => "<img alt=\"Google\" src=\"http://google.com\" />"

    *David Celis*

*   Allow `collection_check_boxes` and `collection_radio_buttons` to
    optionally contain html attributes as the last element of the array.

    *Vasiliy Ermolovich*

*   Update the HTML `BOOLEAN_ATTRIBUTES` in `ActionView::Helpers::TagHelper`
    to conform to the latest HTML 5.1 spec. Add attributes `allowfullscreen`,
    `default`, `inert`, `sortable`, `truespeed`, `typemustmatch`. Fix attribute
    `seamless` (previously misspelled `seemless`).

    *Alex Peattie*

*   Fix an issue where partials with a number in the filename were not
    being digested for cache dependencies.

    *Bryan Ricker*

*   First release, ActionView extracted from ActionPack.

    *Piotr Sarnacki*, *Łukasz Strzałkowski*

Please check [4-0-stable (ActionPack's CHANGELOG)](https://github.com/rails/rails/blob/4-0-stable/actionpack/CHANGELOG.md) for previous changes.<|MERGE_RESOLUTION|>--- conflicted
+++ resolved
@@ -1,13 +1,9 @@
-<<<<<<< HEAD
 *   Bring `cache_digest` rake tasks up-to-date with the latest API changes
 
     *Jiri Pospisil*
 
 
-## Rails 4.1.2 (unreleased) ##
-=======
 ## Rails 4.1.2 (June 26, 2014) ##
->>>>>>> 0690f6f3
 
 *   Change `asset_path` to use File.join to create proper paths.
 
